--- conflicted
+++ resolved
@@ -1,104 +1,52 @@
-<<<<<<< HEAD
-# Simple workflow for deploying to GitHub Pages
-name: Deploy to Pages
-
-on:
-  # Runs on pushes targeting the default branch
-  push:
-    branches: ["main"]
-
-  # Allows you to run this workflow manually from the Actions tab
-  workflow_dispatch:
-
-# Sets permissions of the GITHUB_TOKEN to allow deployment to GitHub Pages
-permissions:
-  contents: read
-  pages: write
-  id-token: write
-
-# Allow only one concurrent deployment, skipping runs queued between the run in-progress and latest queued.
-# However, do NOT cancel in-progress runs as we want to allow these production deployments to complete.
-concurrency:
-  group: "pages"
-  cancel-in-progress: false
-
-jobs:
-  # Single deploy job since we're just deploying
-  deploy:
-    runs-on: ubuntu-latest
-    steps:
-      - name: Checkout
-        uses: actions/checkout@v4
-
-      - name: Use Node.js 20
-        uses: actions/setup-node@v4
-        with:
-          node-version: 20
-
-      - name: Build
-        run: |
-          npm install
-          npm run build
-
-      - name: Upload artifact
-        uses: actions/upload-pages-artifact@v3
-        with:
-          path: './dist'
-
-      - name: Deploy to GitHub Pages
-        id: deployment
-        uses: actions/deploy-pages@v4
-=======
-# Simple workflow for deploying to GitHub Pages
-name: Deploy to Pages
-
-on:
-  # Runs on pushes targeting the default branch
-  push:
-    branches: ["main"]
-
-  # Allows you to run this workflow manually from the Actions tab
-  workflow_dispatch:
-
-# Sets permissions of the GITHUB_TOKEN to allow deployment to GitHub Pages
-permissions:
-  contents: read
-  pages: write
-  id-token: write
-
-# Allow only one concurrent deployment, skipping runs queued between the run in-progress and latest queued.
-# However, do NOT cancel in-progress runs as we want to allow these production deployments to complete.
-concurrency:
-  group: "pages"
-  cancel-in-progress: false
-
-env:
-  NODE_VERSION: 20
-
-jobs:
-  # Single deploy job since we're just deploying
-  deploy:
-    runs-on: ubuntu-latest
-    steps:
-      - name: Checkout
-        uses: actions/checkout@v4
-
-      - name: Use Node.js 20
-        uses: actions/setup-node@v4
-        with:
-          node-version: ${{ env.NODE_VERSION }}
-
-      - name: Build
-        run: |
-          npm ci
-          npm run build
-
-      - name: Upload artifact
-        uses: actions/upload-pages-artifact@v3
-        with:
-          path: './dist'
-
-      - name: Deploy to GitHub Pages
-        id: deployment
-        uses: actions/deploy-pages@v4
->>>>>>> f9210dbf
+# Simple workflow for deploying to GitHub Pages
+name: Deploy to Pages
+
+on:
+  # Runs on pushes targeting the default branch
+  push:
+    branches: ["main"]
+
+  # Allows you to run this workflow manually from the Actions tab
+  workflow_dispatch:
+
+# Sets permissions of the GITHUB_TOKEN to allow deployment to GitHub Pages
+permissions:
+  contents: read
+  pages: write
+  id-token: write
+
+# Allow only one concurrent deployment, skipping runs queued between the run in-progress and latest queued.
+# However, do NOT cancel in-progress runs as we want to allow these production deployments to complete.
+concurrency:
+  group: "pages"
+  cancel-in-progress: false
+
+env:
+  NODE_VERSION: 20
+
+jobs:
+  # Single deploy job since we're just deploying
+  deploy:
+    runs-on: ubuntu-latest
+    steps:
+      - name: Checkout
+        uses: actions/checkout@v4
+
+      - name: Use Node.js 20
+        uses: actions/setup-node@v4
+        with:
+          node-version: ${{ env.NODE_VERSION }}
+
+      - name: Build
+        run: |
+          npm ci
+          npm run build
+
+      - name: Upload artifact
+        uses: actions/upload-pages-artifact@v3
+        with:
+          path: './dist'
+
+      - name: Deploy to GitHub Pages
+        id: deployment
+        uses: actions/deploy-pages@v4