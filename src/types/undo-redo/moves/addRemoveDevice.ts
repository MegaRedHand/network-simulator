import { CreateDevice } from "../../devices/utils";
<<<<<<< HEAD
import { DeviceId, GraphNode, isHost, isRouter } from "../../graphs/datagraph";
import { EdgeId, ViewGraph } from "../../graphs/viewgraph";
=======
import { DeviceId, GraphNode } from "../../graphs/datagraph";
import { ViewGraph } from "../../graphs/viewgraph";
>>>>>>> 65b5c03e
import { Move, TypeMove } from "./move";

// Superclass for AddDeviceMove and RemoveDeviceMove
export abstract class AddRemoveDeviceMove implements Move {
  type: TypeMove;
  data: CreateDevice;
  abstract undo(viewgraph: ViewGraph): void;
  abstract redo(viewgraph: ViewGraph): void;

  constructor(data: CreateDevice) {
    this.data = data;
  }

  addDevice(viewgraph: ViewGraph) {
    const datagraph = viewgraph.getDataGraph();

    // Add the device to the datagraph and the viewgraph
    datagraph.addDevice(this.data.id, this.data.node);
    viewgraph.addDevice(this.data);
  }

  removeDevice(viewgraph: ViewGraph) {
    const device = viewgraph.getDevice(this.data.id);
    if (!device) {
      throw new Error(`Device with ID ${this.data.id} not found.`);
    }
    device.delete();
  }
}

// "Move" is here because it conflicts with AddDevice from viewportManager
export class AddDeviceMove extends AddRemoveDeviceMove {
  type = TypeMove.AddDevice;
  data: CreateDevice;

  undo(viewgraph: ViewGraph): void {
    this.removeDevice(viewgraph);
  }

  redo(viewgraph: ViewGraph): void {
    this.addDevice(viewgraph);
  }
}

// Check if the viewgraph is the best place to load the move into the manager
export class RemoveDeviceMove extends AddRemoveDeviceMove {
  type: TypeMove = TypeMove.RemoveDevice;
  data: CreateDevice; // Data of the removed device
  connections: DeviceId[];

  constructor(data: CreateDevice, connections: DeviceId[]) {
    super(data);
    this.connections = connections;
  }

  undo(viewgraph: ViewGraph): void {
    this.addDevice(viewgraph);
    const device = viewgraph.getDevice(this.data.id);

    this.connections.forEach((adyacentId) => {
      const adyacentDevice = viewgraph.getDevice(adyacentId);

      if (adyacentDevice) {
        viewgraph.addEdge(this.data.id, adyacentId);
        device.addConnection(adyacentId);
        adyacentDevice.addConnection(this.data.id);
      } else {
        console.warn(
          `Adjacent Device ${adyacentId} not found while reconnecting Device ${device.id}`,
        );
      }
    });
  }

  redo(viewgraph: ViewGraph): void {
    this.removeDevice(viewgraph);
  }
}<|MERGE_RESOLUTION|>--- conflicted
+++ resolved
@@ -1,11 +1,6 @@
 import { CreateDevice } from "../../devices/utils";
-<<<<<<< HEAD
-import { DeviceId, GraphNode, isHost, isRouter } from "../../graphs/datagraph";
-import { EdgeId, ViewGraph } from "../../graphs/viewgraph";
-=======
-import { DeviceId, GraphNode } from "../../graphs/datagraph";
+import { DeviceId } from "../../graphs/datagraph";
 import { ViewGraph } from "../../graphs/viewgraph";
->>>>>>> 65b5c03e
 import { Move, TypeMove } from "./move";
 
 // Superclass for AddDeviceMove and RemoveDeviceMove
