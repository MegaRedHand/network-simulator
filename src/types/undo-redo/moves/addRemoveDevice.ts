--- conflicted
+++ resolved
@@ -1,8 +1,5 @@
 import { CreateDevice } from "../../devices/utils";
-<<<<<<< HEAD
 import { DeviceId, GraphNode, RoutingTableEntry } from "../../graphs/datagraph";
-=======
->>>>>>> 650a5d21
 import { ViewGraph } from "../../graphs/viewgraph";
 import { Move, TypeMove } from "./move";
 
@@ -52,7 +49,6 @@
 // Check if the viewgraph is the best place to load the move into the manager
 export class RemoveDeviceMove extends AddRemoveDeviceMove {
   type: TypeMove = TypeMove.RemoveDevice;
-<<<<<<< HEAD
   data: CreateDevice; // Data of the removed device
   connections: DeviceId[];
   private storedRoutingTables: Map<DeviceId, RoutingTableEntry[]>;
@@ -87,21 +83,14 @@
       this.storedRoutingTables,
     );
   }
-=======
->>>>>>> 650a5d21
 
   undo(viewgraph: ViewGraph): void {
     this.addDevice(viewgraph);
     const device = viewgraph.getDevice(this.data.id);
 
-<<<<<<< HEAD
     // Restaurar conexiones con los dispositivos adyacentes
     this.connections.forEach((adjacentId) => {
       const adjacentDevice = viewgraph.getDevice(adjacentId);
-=======
-    this.data.node.connections.forEach((adyacentId) => {
-      const adyacentDevice = viewgraph.getDevice(adyacentId);
->>>>>>> 650a5d21
 
       if (adjacentDevice) {
         viewgraph.addEdge(this.data.id, adjacentId);
