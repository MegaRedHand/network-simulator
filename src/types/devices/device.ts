--- conflicted
+++ resolved
@@ -51,6 +51,7 @@
   readonly id: DeviceId;
   readonly viewgraph: ViewGraph;
   connections = new Set<DeviceId>();
+
   mac: MacAddress;
   arpTable: Map<IpAddress, MacAddress> = new Map<IpAddress, MacAddress>();
 
@@ -67,23 +68,13 @@
     return this.sprite.height;
   }
 
-<<<<<<< HEAD
   /**
    * Each type of device has different ways of handling a received packet.
    * Returns the id for the next device to send the packet to, or
    * null if there’s no next device to send the packet.
    * */
   // TODO: Might be general for all device in the future.
-  abstract receivePacket(packet: Packet): DeviceId | null;
-=======
-  ip: IpAddress;
-  ipMask: IpAddress;
-
-  // Each type of device has different ways of handling a received packet.
-  // Returns the DevicedId for the next device to send the packet to, or
-  // null if there’s no next device to send the packet.
   abstract receivePacket(packet: Packet): Promise<DeviceId | null>;
->>>>>>> 21646c52
 
   constructor(
     id: DeviceId,
