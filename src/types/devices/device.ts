--- conflicted
+++ resolved
@@ -17,21 +17,13 @@
 import { Colors, ZIndexLevels } from "../../utils";
 import { Position } from "../common";
 import { DeviceInfo } from "../../graphics/renderables/device_info";
-<<<<<<< HEAD
 import { IpAddress, IPv4Packet } from "../../packets/ip";
 import { DeviceId } from "../graphs/datagraph";
-=======
-import { IpAddress } from "../../packets/ip";
->>>>>>> 55669e78
 import { DragDeviceMove, AddEdgeMove } from "../undo-redo";
-import { DeviceId } from "../graphs/datagraph";
 import { Layer } from "./layer";
-<<<<<<< HEAD
 import { Packet, sendPacket } from "../packet";
 import { EchoReply } from "../../packets/icmp";
-=======
 import { CreateDevice } from "./utils";
->>>>>>> 55669e78
 
 export { Layer } from "./layer";
 
