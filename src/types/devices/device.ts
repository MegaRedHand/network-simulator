import {
  Texture,
  Sprite,
  FederatedPointerEvent,
  Graphics,
  TextStyle,
  Text,
  Container,
} from "pixi.js";
import { ViewGraph } from "./../graphs/viewgraph";
import {
  deselectElement,
  refreshElement,
  selectElement,
  urManager,
} from "./../viewportManager";
import { RightBar } from "../../graphics/right_bar";
import { Colors, ZIndexLevels } from "../../utils";
import { Position } from "../common";
import { DeviceInfo } from "../../graphics/renderables/device_info";
import { IpAddress } from "../../packets/ip";
import { DeviceId } from "../graphs/datagraph";
import { DragDeviceMove, AddEdgeMove } from "../undo-redo";
import { Layer } from "./layer";
import { Packet } from "../packet";
import { CreateDevice } from "./utils";
import { MacAddress } from "../../packets/ethernet";
import { GlobalContext } from "../../context";

export { Layer } from "./layer";

export enum DeviceType {
  Router = 0,
  Host = 1,
  Switch = 2,
}

export function layerFromType(type: DeviceType) {
  switch (type) {
    case DeviceType.Router:
      return Layer.Network;
    case DeviceType.Host:
      return Layer.App;
    case DeviceType.Switch:
      return Layer.Link;
  }
}

export abstract class Device extends Container {
  private sprite: Sprite;

  readonly id: DeviceId;
  readonly viewgraph: ViewGraph;
<<<<<<< HEAD
=======
  ctx: GlobalContext;
  connections = new Set<DeviceId>();
>>>>>>> 69eb4d5f

  mac: MacAddress;
  arpTable: Map<IpAddress, MacAddress> = new Map<IpAddress, MacAddress>();

  highlightMarker: Graphics | null = null; // Marker to indicate selection

  static dragTarget: Device | null = null;
  static connectionTarget: Device | null = null;
  static startPosition: Position | null = null;

  get width(): number {
    return this.sprite.width;
  }
  get height(): number {
    return this.sprite.height;
  }

  /**
   * Each type of device has different ways of handling a received packet.
   * Returns the id for the next device to send the packet to, or
   * null if there’s no next device to send the packet.
   * */
  // TODO: Might be general for all device in the future.
  abstract receivePacket(packet: Packet): Promise<DeviceId | null>;

  constructor(
    id: DeviceId,
    texture: Texture,
    viewgraph: ViewGraph,
    ctx: GlobalContext,
    position: Position,
    mac: MacAddress,
  ) {
    super();

    this.id = id;
    this.viewgraph = viewgraph;
    this.ctx = ctx;

    this.mac = mac;

    this.sprite = new Sprite(texture);

    this.sprite.anchor.set(0.5);
    this.sprite.setSize(50);
    this.addChild(this.sprite);

    this.x = position.x;
    this.y = position.y;

    this.eventMode = "static";
    this.interactive = true;
    this.cursor = "pointer";
    this.zIndex = ZIndexLevels.Device;

    // Add device ID label using the helper function
    this.addDeviceIdLabel();

    this.on("pointerdown", this.onPointerDown, this);
    this.on("click", this.onClick, this);
    // NOTE: this is "click" for mobile devices
    this.on("tap", this.onClick, this);
  }

  // Function to add the ID label to the device
  addDeviceIdLabel() {
    const textStyle = new TextStyle({
      fontSize: 12,
      fill: Colors.Black,
      align: "center",
      fontWeight: "bold",
    });
    const idText = new Text({ text: `ID: ${this.id}`, style: textStyle });
    idText.anchor.set(0.5);
    idText.y = this.height * 0.8;
    idText.zIndex = ZIndexLevels.Label;
    this.addChild(idText); // Add the ID text as a child of the device
  }

  /// Returns the data needed to create the device
  getCreateDevice(): CreateDevice {
    const node = this.viewgraph.getDataGraph().getDevice(this.id);
    const connections = this.viewgraph.getDataGraph().getConnections(this.id);
    return { id: this.id, node, connections };
  }

  delete(): void {
    this.viewgraph.removeDevice(this.id);
    console.log(`Device ${this.id} deleted`);
    this.destroy();
  }

  onPointerDown(event: FederatedPointerEvent): void {
    if (!Device.connectionTarget) {
      selectElement(this);
    }
    Device.dragTarget = this;

    // Guardar posición inicial
    Device.startPosition = { x: this.x, y: this.y };
    event.stopPropagation();

    // Listen to global pointermove and pointerup events
    this.parent.on("pointermove", onPointerMove);
    this.parent.on("pointerup", onPointerUp);
  }

  // TODO: why is this even here??
  connectTo(adjacentId: DeviceId): boolean {
    // Connects both devices with an edge.
    const edgeId = this.viewgraph.addEdge(this.id, adjacentId);
    if (edgeId) {
      // Register move
      const move = new AddEdgeMove(this.viewgraph.getLayer(), {
        n1: this.id,
        n2: adjacentId,
      });
      urManager.push(move);

      return true;
    }
    return false;
  }

  onClick(e: FederatedPointerEvent) {
    e.stopPropagation();

    if (!Device.connectionTarget) {
      selectElement(this);
      return;
    }
    // If the stored device is this, reset it
    if (Device.connectionTarget === this) {
      return;
    }
    // The "LineStart" device ends up as the end of the drawing but it's the same
    if (this.connectTo(Device.connectionTarget.id)) {
      refreshElement();
      Device.connectionTarget = null;
    }
  }

  selectToConnect() {
    if (Device.connectionTarget) {
      Device.connectionTarget = null;
      return;
    }
    Device.connectionTarget = this;
  }

  highlight() {
    if (this.highlightMarker) {
      return;
    }
    // Create the square as a selection marker
    this.highlightMarker = new Graphics();

    // NOTE: we get the original size since pixijs autoscales the sprite's children
    const { width, height } = this;

    this.highlightMarker.roundRect(-width / 2, -height / 2, width, height, 5);
    this.highlightMarker.stroke({
      width: 3,
      color: this.ctx.get_select_color(),
      alpha: 0.6,
    });
    this.highlightMarker.fill({
      color: this.ctx.get_select_color(),
      alpha: 0.1,
    });
    this.highlightMarker.zIndex = ZIndexLevels.Device;

    // Ensure the marker is in the same container as the viewport
    this.addChild(this.highlightMarker);
  }

  removeHighlight() {
    if (this.highlightMarker) {
      this.highlightMarker.clear(); // Clear the graphic
      this.removeChild(this.highlightMarker); // Remove the marker from the viewport
      this.highlightMarker.destroy(); // Destroy the graphic object to free memory
      this.highlightMarker = null;
    }
  }

  showInfo(): void {
    RightBar.getInstance().renderInfo(new DeviceInfo(this));
  }

  select() {
    this.highlight(); // Calls highlight on select
    this.showInfo();
  }

  deselect() {
    this.removeHighlight(); // Calls removeHighlight on deselect
    Device.connectionTarget = null;
  }

  // Return the device’s type.
  abstract getType(): DeviceType;

  // Return the device’s layer.
  abstract getLayer(): Layer;

  destroy() {
    // Clear connections
    deselectElement();
    super.destroy();
  }
}

function onPointerMove(event: FederatedPointerEvent): void {
  if (Device.dragTarget) {
    Device.dragTarget.parent.toLocal(
      event.global,
      null,
      Device.dragTarget.position,
    );

    // Notify view graph about its movement
    Device.dragTarget.viewgraph.deviceMoved(Device.dragTarget.id);
  }
}

function onPointerUp(): void {
  if (Device.dragTarget && Device.startPosition) {
    const endPosition: Position = {
      x: Device.dragTarget.x,
      y: Device.dragTarget.y,
    };
    console.log("Finalizing move for device:", {
      id: Device.dragTarget.id,
      startPosition: Device.startPosition,
      endPosition,
    });

    if (
      Device.startPosition.x === endPosition.x &&
      Device.startPosition.y === endPosition.y
    ) {
      console.log(
        `No movement detected for device ID ${Device.dragTarget.id}. Move not registered.`,
      );
    } else {
      const move = new DragDeviceMove(
        Device.dragTarget.viewgraph.getLayer(),
        Device.dragTarget.id,
        Device.startPosition,
        endPosition,
      );
      urManager.push(move);
    }

    // Resetear variables estáticas
    Device.startPosition = null;

    // Remove global pointermove and pointerup events
    Device.dragTarget.parent.off("pointermove", onPointerMove);
    Device.dragTarget.parent.off("pointerup", onPointerUp);
    Device.dragTarget = null;
  }
}<|MERGE_RESOLUTION|>--- conflicted
+++ resolved
@@ -51,11 +51,7 @@
 
   readonly id: DeviceId;
   readonly viewgraph: ViewGraph;
-<<<<<<< HEAD
-=======
   ctx: GlobalContext;
-  connections = new Set<DeviceId>();
->>>>>>> 69eb4d5f
 
   mac: MacAddress;
   arpTable: Map<IpAddress, MacAddress> = new Map<IpAddress, MacAddress>();
