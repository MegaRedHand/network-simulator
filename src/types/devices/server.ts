--- conflicted
+++ resolved
@@ -6,15 +6,7 @@
 import { Position } from "../common";
 
 export class Server extends Device {
-<<<<<<< HEAD
   constructor(id: number, viewgraph: ViewGraph, position: Position) {
-=======
-  constructor(
-    id: number,
-    viewgraph: ViewGraph,
-    position: { x: number; y: number } | null = null,
-  ) {
->>>>>>> dba14579
     super(id, ServerImage, viewgraph, position);
   }
 
