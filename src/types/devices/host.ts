--- conflicted
+++ resolved
@@ -60,12 +60,8 @@
 
     const info = new DeviceInfo(this);
     info.addField("IP Address", this.ip.octets.join("."));
-<<<<<<< HEAD
+    info.addField("MacAddress", this.mac.toString());
     info.addProgramRunner(this, programList);
-=======
-    info.addField("MacAddress", this.mac.toString());
-    info.addProgramList(this, programList);
->>>>>>> dcda2ec5
     RightBar.getInstance().renderInfo(info);
   }
 
