--- conflicted
+++ resolved
@@ -48,10 +48,6 @@
     const info = new DeviceInfo(this);
     info.addField("IP Address", this.ip.octets.join("."));
     info.addProgramRunner(this, programList);
-<<<<<<< HEAD
-=======
-    info.addRunningProgramsList(this, runningProgramsList);
->>>>>>> f25779ff
     RightBar.getInstance().renderInfo(info);
   }
 
@@ -97,22 +93,14 @@
     const program = this.runningPrograms.get(pid);
     if (!program) {
       console.error("Program not found");
-<<<<<<< HEAD
       return false;
-=======
-      return;
->>>>>>> f25779ff
     }
     program.stop();
     this.runningPrograms.delete(pid);
     return true;
   }
 
-<<<<<<< HEAD
   getRunningPrograms() {
-=======
-  private getRunningPrograms() {
->>>>>>> f25779ff
     const thisDevice = this.viewgraph.getDataGraph().getDevice(this.id);
     if (!isHost(thisDevice)) {
       console.error("Node is not a Host");
