--- conflicted
+++ resolved
@@ -7,11 +7,8 @@
 import { ProgramInfo } from "../../graphics/renderables/device_info";
 import { sendPacket } from "../packet";
 import { Ticker } from "pixi.js";
-<<<<<<< HEAD
 import { DeviceId } from "../graphs/datagraph";
-=======
 import { Layer } from "./layer";
->>>>>>> 07125d4d
 
 const DEFAULT_ECHO_DELAY = 250; // ms
 
