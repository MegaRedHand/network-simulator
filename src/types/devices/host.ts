import { Device, DeviceType } from "./device";
import { ViewGraph } from "../graphs/viewgraph";
import PcImage from "../../assets/pc.svg";
import { Position } from "../common";
import { IpAddress, IPv4Packet } from "../../packets/ip";
import { createDropdown, DeviceInfo, RightBar } from "../../graphics/right_bar";
import { ProgramInfo } from "../../graphics/renderables/device_info";
import { Packet, sendPacket } from "../packet";
import { Ticker } from "pixi.js";
import { DeviceId } from "../graphs/datagraph";
import { Layer } from "./layer";
<<<<<<< HEAD
import { EchoRequest } from "../../packets/icmp";
=======
import { isHost, RunningProgram } from "../graphs/datagraph";
>>>>>>> 55669e78

const DEFAULT_ECHO_DELAY = 250; // ms

const ECHO_SERVER_NAME = "Echo server";

type ProgramTicker = (ticker: Ticker) => void;
type Pid = number;

export class Host extends Device {
  private runningPrograms = new Map<Pid, ProgramTicker>();
  private programId = 0;

  constructor(
    id: DeviceId,
    viewgraph: ViewGraph,
    position: Position,
    ip: IpAddress,
    mask: IpAddress,
  ) {
    super(id, PcImage, viewgraph, position, ip, mask);
    this.loadRunningPrograms();
  }

  showInfo(): void {
    const info = new DeviceInfo(this);
    info.addField("IP Address", this.ip.octets.join("."));
    info.addProgramList(this.getProgramList());
    RightBar.getInstance().renderInfo(info);
  }

  getLayer(): Layer {
    return Layer.App;
  }

  getType(): DeviceType {
    return DeviceType.Host;
  }

  getProgramList() {
    const adjacentDevices = this.viewgraph
      .getDeviceIds()
      .filter((adjId) => adjId !== this.id)
      .map((id) => ({ value: id.toString(), text: `Device ${id}` }));

    const dropdownContainer = createDropdown(
      "Destination",
      adjacentDevices,
      "destination",
    );
    const destination = dropdownContainer.querySelector("select");

    // TODO: extract into classes
    const programList: ProgramInfo[] = [
      {
        name: "Send ping",
        inputs: [dropdownContainer],
        start: () => this.sendSingleEcho(destination.value),
      },
      {
        name: ECHO_SERVER_NAME,
        inputs: [dropdownContainer],
        start: () => this.startNewEchoServer(destination.value),
      },
    ];
    return programList;
  }

  private addRunningProgram(program: RunningProgram) {
    this.viewgraph.getDataGraph().modifyDevice(this.id, (device) => {
      if (!isHost(device)) {
        console.error("Node is not a Host");
        return;
      }
      device.runningPrograms.push(program);
    });
  }

  private loadRunningPrograms() {
    const device = this.viewgraph.getDataGraph().getDevice(this.id);
    if (!isHost(device)) {
      console.error("Node is not a Host");
      return;
    }
    device.runningPrograms.forEach((program) => {
      if (program.name !== ECHO_SERVER_NAME) {
        console.error("Unknown program: ", program.name);
        return;
      }
      this.startEchoServer(program.inputs[0]);
    });
  }

  private sendSingleEcho(id: string) {
    const dst = parseInt(id);
    const dstDevice = this.viewgraph.getDevice(dst);
    if (dstDevice) {
      const echoRequest = new EchoRequest(0);
      const ipPacket = new IPv4Packet(this.ip, dstDevice.ip, echoRequest);
      sendPacket(this.viewgraph, ipPacket, "ICMP-0", this.id, dst);
    }
  }

<<<<<<< HEAD
  // TODO: Receive ip address instead of id?
  startEchoServer(id: string) {
    this.stopProgram();
    const dst = parseInt(id);
    const dstDevice = this.viewgraph.getDevice(dst);
    // If ip address received instead of id, device may not exist.
    if (dstDevice) {
      let progress = 0;
      const echoRequest = new EchoRequest(0);
      const ipPacket = new IPv4Packet(this.ip, dstDevice.ip, echoRequest);
      const send = (ticker: Ticker) => {
        const delay = DEFAULT_ECHO_DELAY;
        progress += ticker.deltaMS;
        if (progress < delay) {
          return;
        }
        sendPacket(this.viewgraph, ipPacket, "ICMP-0", this.id, dst);
        progress -= delay;
      };
      Ticker.shared.add(send, this);
      this.currentProgram = send;
    }
=======
  private startNewEchoServer(id: string) {
    this.addRunningProgram({ name: "Echo server", inputs: [id] });
    this.startEchoServer(id);
  }

  private startEchoServer(id: string) {
    const dst = parseInt(id);
    let progress = 0;
    const send = (ticker: Ticker) => {
      const delay = DEFAULT_ECHO_DELAY;
      progress += ticker.deltaMS;
      if (progress < delay) {
        return;
      }
      sendPacket(this.viewgraph, "ICMP", this.id, dst);
      progress -= delay;
    };
    this.startProgram(send);
>>>>>>> 55669e78
  }

  private startProgram(tick: (ticker: Ticker) => void): Pid {
    const pid = ++this.programId;
    this.runningPrograms.set(pid, tick);
    Ticker.shared.add(tick, this);
    return pid;
  }

  // TODO: this is unused
  stopProgram(pid: Pid) {
    const tick = this.runningPrograms.get(pid);
    if (!tick) {
      console.error("Pid not found: ", pid);
      return;
    }
    Ticker.shared.remove(tick, this);
    this.runningPrograms.delete(pid);
  }

  destroy() {
    this.runningPrograms.forEach((tick) => Ticker.shared.remove(tick, this));
    this.runningPrograms.clear();
  }
}<|MERGE_RESOLUTION|>--- conflicted
+++ resolved
@@ -9,11 +9,8 @@
 import { Ticker } from "pixi.js";
 import { DeviceId } from "../graphs/datagraph";
 import { Layer } from "./layer";
-<<<<<<< HEAD
 import { EchoRequest } from "../../packets/icmp";
-=======
 import { isHost, RunningProgram } from "../graphs/datagraph";
->>>>>>> 55669e78
 
 const DEFAULT_ECHO_DELAY = 250; // ms
 
@@ -116,10 +113,13 @@
     }
   }
 
-<<<<<<< HEAD
+  private startNewEchoServer(id: string) {
+    this.addRunningProgram({ name: "Echo server", inputs: [id] });
+    this.startEchoServer(id);
+  }
+
   // TODO: Receive ip address instead of id?
-  startEchoServer(id: string) {
-    this.stopProgram();
+  private startEchoServer(id: string) {
     const dst = parseInt(id);
     const dstDevice = this.viewgraph.getDevice(dst);
     // If ip address received instead of id, device may not exist.
@@ -136,29 +136,8 @@
         sendPacket(this.viewgraph, ipPacket, "ICMP-0", this.id, dst);
         progress -= delay;
       };
-      Ticker.shared.add(send, this);
-      this.currentProgram = send;
+      this.startProgram(send);
     }
-=======
-  private startNewEchoServer(id: string) {
-    this.addRunningProgram({ name: "Echo server", inputs: [id] });
-    this.startEchoServer(id);
-  }
-
-  private startEchoServer(id: string) {
-    const dst = parseInt(id);
-    let progress = 0;
-    const send = (ticker: Ticker) => {
-      const delay = DEFAULT_ECHO_DELAY;
-      progress += ticker.deltaMS;
-      if (progress < delay) {
-        return;
-      }
-      sendPacket(this.viewgraph, "ICMP", this.id, dst);
-      progress -= delay;
-    };
-    this.startProgram(send);
->>>>>>> 55669e78
   }
 
   private startProgram(tick: (ticker: Ticker) => void): Pid {
