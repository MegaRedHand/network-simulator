--- conflicted
+++ resolved
@@ -1,26 +1,14 @@
 import { IpAddress } from "../../packets/ip";
-<<<<<<< HEAD
 import { GraphNode } from "../graphs/datagraph";
-=======
 import { DeviceId } from "../graphs/datagraph";
->>>>>>> 65b5c03e
 import { ViewGraph } from "../graphs/viewgraph";
 import { Device, DeviceType } from "./device";
 import { Host } from "./host";
 import { Router } from "./router";
 
 export interface CreateDevice {
-<<<<<<< HEAD
-  id: number;
+  id: DeviceId;
   node: GraphNode;
-=======
-  id: DeviceId;
-  type: DeviceType;
-  x: number;
-  y: number;
-  ip: string;
-  mask: string;
->>>>>>> 65b5c03e
 }
 
 export function createDevice(
