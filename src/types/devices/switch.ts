import { Device, DeviceType, Layer } from "./device";
import { ViewGraph } from "../graphs/viewgraph";
import SwitchImage from "../../assets/switch.svg";
import { Position } from "../common";
import { DeviceInfo, RightBar } from "../../graphics/right_bar";
import { DeviceId } from "../graphs/datagraph";
import { Packet } from "../packet";
import { Texture } from "pixi.js";
import { MacAddress } from "../../packets/ethernet";
import { IPv4Packet } from "../../packets/ip";

export class Switch extends Device {
  static DEVICE_TEXTURE: Texture;

  static getTexture() {
    if (!Switch.DEVICE_TEXTURE) {
      Switch.DEVICE_TEXTURE = Texture.from(SwitchImage);
    }
    return Switch.DEVICE_TEXTURE;
  }

  constructor(
    id: DeviceId,
    viewgraph: ViewGraph,
    position: Position,
    mac: MacAddress,
  ) {
    super(id, Switch.getTexture(), viewgraph, position, mac);
  }

  showInfo(): void {
    const info = new DeviceInfo(this);
    info.addField("MacAddress", this.mac.toString());
    info.addEmptySpace();
    RightBar.getInstance().renderInfo(info);
  }

  getLayer(): Layer {
    return Layer.Link;
  }

  getType(): DeviceType {
    return DeviceType.Switch;
  }

<<<<<<< HEAD
  receivePacket(packet: Packet): DeviceId | null {
    const datagram = packet.rawPacket.payload;
    if (datagram instanceof IPv4Packet) {
      const dstDevice = this.viewgraph.getDeviceByIP(
        datagram.destinationAddress,
      );
      const path = this.viewgraph.getPathBetween(this.id, dstDevice.id);
      return path.length > 1 ? path[1] : null;
    }
    return null;
=======
  async receivePacket(packet: Packet): Promise<DeviceId | null> {
    console.log(packet); // lint
    throw new Error("Method not implemented.");
>>>>>>> 21646c52
  }
}<|MERGE_RESOLUTION|>--- conflicted
+++ resolved
@@ -30,7 +30,6 @@
 
   showInfo(): void {
     const info = new DeviceInfo(this);
-    info.addField("MacAddress", this.mac.toString());
     info.addEmptySpace();
     RightBar.getInstance().renderInfo(info);
   }
@@ -43,21 +42,15 @@
     return DeviceType.Switch;
   }
 
-<<<<<<< HEAD
-  receivePacket(packet: Packet): DeviceId | null {
+  receivePacket(packet: Packet): Promise<DeviceId | null> {
     const datagram = packet.rawPacket.payload;
     if (datagram instanceof IPv4Packet) {
       const dstDevice = this.viewgraph.getDeviceByIP(
         datagram.destinationAddress,
       );
       const path = this.viewgraph.getPathBetween(this.id, dstDevice.id);
-      return path.length > 1 ? path[1] : null;
+      return Promise.resolve(path.length > 1 ? path[1] : null);
     }
     return null;
-=======
-  async receivePacket(packet: Packet): Promise<DeviceId | null> {
-    console.log(packet); // lint
-    throw new Error("Method not implemented.");
->>>>>>> 21646c52
   }
 }