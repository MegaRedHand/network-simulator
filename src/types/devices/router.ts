import { DeviceType, Layer } from "./device";
import { NetworkDevice } from "./networkDevice";
import { ViewGraph } from "../graphs/viewgraph";
import RouterImage from "../../assets/router.svg";
import { Position } from "../common";
import { DeviceInfo, RightBar } from "../../graphics/right_bar";
import { IpAddress, IPv4Packet } from "../../packets/ip";
import { DeviceId, isRouter } from "../graphs/datagraph";
import { Texture } from "pixi.js";
import { MacAddress } from "../../packets/ethernet";
import { Packet } from "../packet";

export class Router extends NetworkDevice {
  static DEVICE_TEXTURE: Texture;

  private packetQueueSize = 0;
  private maxQueueSize = 5;
  private timePerPacket = 1000;

  static getTexture() {
    if (!Router.DEVICE_TEXTURE) {
      Router.DEVICE_TEXTURE = Texture.from(RouterImage);
    }
    return Router.DEVICE_TEXTURE;
  }

  constructor(
    id: DeviceId,
    viewgraph: ViewGraph,
    position: Position,
    mac: MacAddress,
    ip: IpAddress,
    mask: IpAddress,
  ) {
    super(id, Router.getTexture(), viewgraph, position, mac, ip, mask);
  }

  showInfo(): void {
    const info = new DeviceInfo(this);
    info.addField("IP Address", this.ip.octets.join("."));
    info.addField("MacAddress", this.mac.toString());
    info.addEmptySpace();

    info.addRoutingTable(this.viewgraph, this.id);

    RightBar.getInstance().renderInfo(info);
  }

  getLayer(): Layer {
    return Layer.Network;
  }

  getType(): DeviceType {
    return DeviceType.Router;
  }

<<<<<<< HEAD
  routePacket(datagram: IPv4Packet): DeviceId | null {
=======
  async routePacket(packet: Packet): Promise<DeviceId | null> {
>>>>>>> 21646c52
    const device = this.viewgraph.getDataGraph().getDevice(this.id);
    if (!device || !isRouter(device)) {
      return null;
    }
    if (this.packetQueueSize >= this.maxQueueSize) {
      console.debug("Packet queue full, dropping packet");
      return null;
    }
    this.packetQueueSize += 1;
    console.debug("Processing packet, queue size:", this.packetQueueSize);
    await new Promise((resolve) => setTimeout(resolve, this.timePerPacket));
    this.packetQueueSize -= 1;

    const result = device.routingTable.find((entry) => {
      if (entry.deleted) {
        console.log("Skipping deleted entry:", entry);
        return false;
      }
      const ip = IpAddress.parse(entry.ip);
      const mask = IpAddress.parse(entry.mask);
      console.log("Considering entry:", entry);
      return datagram.destinationAddress.isInSubnet(ip, mask);
    });
    console.log("Result:", result);
    return result === undefined ? null : result.iface;
  }

<<<<<<< HEAD
  receiveDatagram(packet: Packet): DeviceId | null {
    console.log("LLEGUE A RECEIVE DATAGRAM");
    const datagram = packet.rawPacket.payload;
    if (!(datagram instanceof IPv4Packet)) {
      return null;
    }
    if (this.ip.equals(datagram.destinationAddress)) {
      this.handlePacket(datagram);
=======
  async receivePacket(packet: Packet): Promise<DeviceId | null> {
    if (this.ip.equals(packet.rawPacket.destinationAddress)) {
      this.handlePacket(packet);
>>>>>>> 21646c52
      return null;
    }
    // a router changed forward datagram to destination, have to change current destination mac
    const dstDevice = this.viewgraph.getDeviceByIP(datagram.destinationAddress);
    const path = this.viewgraph.getPathBetween(this.id, dstDevice.id);
    let dstMac = dstDevice.mac;
    if (!path) return null;
    for (const id of path.slice(1)) {
      const device = this.viewgraph.getDevice(id);
      if (device instanceof NetworkDevice) {
        dstMac = device.mac;
        break;
      }
    }
    packet.rawPacket.destination = dstMac;
    return this.routePacket(datagram);
  }
}<|MERGE_RESOLUTION|>--- conflicted
+++ resolved
@@ -38,7 +38,6 @@
   showInfo(): void {
     const info = new DeviceInfo(this);
     info.addField("IP Address", this.ip.octets.join("."));
-    info.addField("MacAddress", this.mac.toString());
     info.addEmptySpace();
 
     info.addRoutingTable(this.viewgraph, this.id);
@@ -54,11 +53,7 @@
     return DeviceType.Router;
   }
 
-<<<<<<< HEAD
-  routePacket(datagram: IPv4Packet): DeviceId | null {
-=======
-  async routePacket(packet: Packet): Promise<DeviceId | null> {
->>>>>>> 21646c52
+  async routePacket(datagram: IPv4Packet): Promise<DeviceId | null> {
     const device = this.viewgraph.getDataGraph().getDevice(this.id);
     if (!device || !isRouter(device)) {
       return null;
@@ -86,20 +81,13 @@
     return result === undefined ? null : result.iface;
   }
 
-<<<<<<< HEAD
-  receiveDatagram(packet: Packet): DeviceId | null {
-    console.log("LLEGUE A RECEIVE DATAGRAM");
+  async receiveDatagram(packet: Packet): Promise<DeviceId | null> {
     const datagram = packet.rawPacket.payload;
     if (!(datagram instanceof IPv4Packet)) {
       return null;
     }
     if (this.ip.equals(datagram.destinationAddress)) {
       this.handlePacket(datagram);
-=======
-  async receivePacket(packet: Packet): Promise<DeviceId | null> {
-    if (this.ip.equals(packet.rawPacket.destinationAddress)) {
-      this.handlePacket(packet);
->>>>>>> 21646c52
       return null;
     }
     // a router changed forward datagram to destination, have to change current destination mac
