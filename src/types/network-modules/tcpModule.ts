--- conflicted
+++ resolved
@@ -55,33 +55,8 @@
     queue.push({ srcIp, segment });
   }
 
-<<<<<<< HEAD
   async connect(dstHost: ViewHost, dstPort: Port): Promise<TcpSocket | null> {
-    const flags = new Flags().withSyn();
     const srcPort: Port = this.getNextPortNumber();
-    const seqNum = getInitialSeqNumber();
-    const synSegment = new TcpSegment(
-      srcPort,
-      dstPort,
-      seqNum,
-      0,
-      flags,
-      new Uint8Array(),
-    );
-    // Send SYN
-    if (!sendIpPacket(this.host, dstHost, synSegment)) {
-      console.warn(
-        `Device ${this.host.id} couldn't send SYN to device with IP ${dstHost.ip.toString()}. Program cancelled`,
-      );
-      return null;
-    }
-
-    // Receive SYN-ACK
-    // TODO: check packet is valid response
-=======
-  async connect(dstHost: ViewHost, dstPort: Port) {
-    const srcPort: Port = this.getNextPortNumber();
->>>>>>> a5799a98
     const filter = { ip: dstHost.ip, port: dstPort };
     const tcpQueue = this.initNewQueue(srcPort, filter);
 
@@ -92,12 +67,9 @@
       dstPort,
       tcpQueue,
     );
-<<<<<<< HEAD
-    // TODO: check what happens if the destination host is not reachable
-    sendIpPacket(this.host, dstHost, ackSegment);
-=======
-    await tcpState.connect();
->>>>>>> a5799a98
+    if (!(await tcpState.connect())) {
+      return null;
+    }
 
     return new TcpSocket(tcpState);
   }
@@ -204,46 +176,11 @@
   }
 
   async write(content: Uint8Array) {
-<<<<<<< HEAD
-    if (this.writeClosed) {
-      console.error("tried to write to a closed socket");
-      return -1;
-    }
-    // TODO: split content in multiple segments
-    const contentLength = content.length;
-    // TODO: use correct ACK numbers
-    const segment = new TcpSegment(
-      this.srcPort,
-      this.dstPort,
-      0,
-      0,
-      new Flags().withAck(),
-      content,
-    );
-    // TODO: check what happens if the destination host is not reachable
-    sendIpPacket(this.srcHost, this.dstHost, segment);
-    return contentLength;
-  }
-
-  closeWrite() {
-    this.writeClosed = true;
-    const segment = new TcpSegment(
-      this.srcPort,
-      this.dstPort,
-      0,
-      0,
-      new Flags().withFin().withAck(),
-      new Uint8Array(),
-    );
-    // TODO: check what happens if the destination host is not reachable
-    sendIpPacket(this.srcHost, this.dstHost, segment);
-=======
     return this.tcpState.write(content);
   }
 
   closeWrite() {
     this.tcpState.closeWrite();
->>>>>>> a5799a98
   }
 }
 
@@ -274,42 +211,6 @@
       // Wait for next packet
       return this.next();
     }
-<<<<<<< HEAD
-    // TODO: check what happens if the destination host is not reachable
-    sendIpPacket(this.host, dst, ackSegment);
-
-    const ipAndPort = { ip: srcIp, port: segment.sourcePort };
-    const queue = this.tcpModule.initNewQueue(this.port, ipAndPort);
-
-    return new TcpSocket(this.host, this.port, dst, segment.sourcePort, queue);
-  }
-}
-
-function sendIpPacket(
-  src: ViewHost,
-  dst: ViewHost,
-  payload: IpPayload,
-): boolean {
-  const viewgraph = src.viewgraph;
-
-  // TODO: use MAC and IP of the interfaces used
-  // Resolve destination MAC address
-  let nextHopMac = src.resolveAddress(dst.ip);
-  if (!nextHopMac) {
-    console.warn(
-      `Device ${src.id} couldn't resolve MAC address for device with IP ${dst.ip.toString()}. Program cancelled`,
-    );
-    return false;
-  }
-  const path = viewgraph.getPathBetween(src.id, dst.id);
-  if (!path) return;
-  for (const id of path.slice(1)) {
-    const device = viewgraph.getDevice(id);
-    // if there’s a router in the middle, first send frame to router mac
-    if (device instanceof ViewNetworkDevice) {
-      nextHopMac = device.mac;
-      break;
-=======
     const ipAndPort = { ip: srcIp, port: segment.sourcePort };
     const queue = this.tcpModule.initNewQueue(this.port, ipAndPort);
 
@@ -323,17 +224,10 @@
     if (!tcpState.accept(segment)) {
       this.tcpModule.closeQueue(this.port, ipAndPort);
       return this.next();
->>>>>>> a5799a98
-    }
-
-<<<<<<< HEAD
-  sendViewPacket(src.viewgraph, src.id, frame);
-  return true;
-}
-=======
+    }
+
     return new TcpSocket(tcpState);
   }
->>>>>>> a5799a98
 
   close() {
     this.tcpModule.closeQueue(this.port);
