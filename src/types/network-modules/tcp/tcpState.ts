import { Ticker } from "pixi.js";
import { EthernetFrame } from "../../../packets/ethernet";
import { IpPayload, IPv4Packet } from "../../../packets/ip";
import { Flags, Port, TcpSegment } from "../../../packets/tcp";
import { dropPacket, sendViewPacket } from "../../packet";
import { ViewHost } from "../../view-devices";
import { ViewNetworkDevice } from "../../view-devices/vNetworkDevice";
import { AsyncQueue } from "../asyncQueue";
import { SegmentWithIp } from "../tcpModule";
import { GlobalContext } from "../../../context";

enum TcpStateEnum {
  // CLOSED = 0,
  // LISTEN = 1,
  SYN_SENT = 2,
  SYN_RECEIVED = 3,
  ESTABLISHED = 4,
  FIN_WAIT_1 = 5,
  FIN_WAIT_2 = 6,
  CLOSE_WAIT = 7,
  CLOSING = 8,
  LAST_ACK = 9,
  TIME_WAIT = 10,
}

const MAX_BUFFER_SIZE = 0xffff;
const MAX_SEGMENT_SIZE = 1460;
const u32_MODULUS = 0x100000000; // 2^32

function getInitialSeqNumber() {
  // For random seqnums use:
  // return Math.floor(Math.random() * 0xffffffff);
  return 0;
}

function sendIpPacket(
  src: ViewHost,
  dst: ViewHost,
  payload: IpPayload,
): boolean {
  const viewgraph = src.viewgraph;

  // TODO: use MAC and IP of the interfaces used
  // Resolve destination MAC address
  let nextHopMac = src.resolveAddress(dst.ip);
  if (!nextHopMac) {
    console.warn(
      `Device ${src.id} couldn't resolve MAC address for device with IP ${dst.ip.toString()}. Program cancelled`,
    );
    return false;
  }

  const path = viewgraph.getPathBetween(src.id, dst.id);
  if (!path) return;
  for (const id of path.slice(1)) {
    const device = viewgraph.getDevice(id);
    // if there’s a router in the middle, first send frame to router mac
    if (device instanceof ViewNetworkDevice) {
      nextHopMac = device.mac;
      break;
    }
  }
  const ipPacket = new IPv4Packet(src.ip, dst.ip, payload);
  const frame = new EthernetFrame(src.mac, nextHopMac, ipPacket);

  sendViewPacket(src.viewgraph, src.id, frame);
  return true;
}

export class TcpState {
  private ctx: GlobalContext;
  private srcHost: ViewHost;
  private srcPort: Port;
  private dstHost: ViewHost;
  private dstPort: Port;
  private tcpQueue: AsyncQueue<SegmentWithIp>;
  private sendQueue = new AsyncQueue<undefined>();
  private connectionQueue = new AsyncQueue<undefined>();
  private retransmissionQueue: RetransmissionQueue;

  // Buffer of data received
  private readBuffer = new BytesBuffer(MAX_BUFFER_SIZE);
  private readChannel = new AsyncQueue<number>();
  private readClosed = false;

  // Buffer of data to be sent
  private writeBuffer = new BytesBuffer(MAX_BUFFER_SIZE);
  private writeChannel = new AsyncQueue<number>();
  private writeClosedSeqnum = -1;

  private state: TcpStateEnum;

  // TCP state variables
  // See https://datatracker.ietf.org/doc/html/rfc9293#section-3.3.1
  // SND.UNA
  private sendUnacknowledged: number;
  // SND.NXT
  private sendNext: number;
  // SND.WND
  private sendWindow = MAX_BUFFER_SIZE;
  // SND.UP
  // private sendUrgentPointer: number;
  // SND.WL1
  private seqNumForLastWindowUpdate: number;
  // SND.WL2
  private ackNumForLastWindowUpdate: number;
  // ISS
  private initialSendSeqNum: number;

  // RCV.NXT
  private recvNext: number;
  // RCV.WND
  private recvWindow = MAX_BUFFER_SIZE;

  // IRS
  private initialRecvSeqNum: number;

  private rttEstimator: RTTEstimator;
  private congestionControl = new CongestionControl();

  constructor(
    srcHost: ViewHost,
    srcPort: Port,
    dstHost: ViewHost,
    dstPort: Port,
    tcpQueue: AsyncQueue<SegmentWithIp>,
  ) {
    this.ctx = srcHost.ctx;
    this.srcHost = srcHost;
    this.srcPort = srcPort;
    this.dstHost = dstHost;
    this.dstPort = dstPort;

    this.tcpQueue = tcpQueue;

    this.rttEstimator = new RTTEstimator(this.srcHost.ctx);
    this.retransmissionQueue = new RetransmissionQueue(
      this.srcHost.ctx,
      this.rttEstimator,
    );

    this.mainLoop();
  }

  // Open active connection
  async connect(): Promise<boolean> {
    // Initialize the TCB
    this.initialSendSeqNum = getInitialSeqNumber();
    this.sendNext = (this.initialSendSeqNum + 1) % u32_MODULUS;
    this.sendUnacknowledged = this.initialSendSeqNum;

    // Send a SYN
    const flags = new Flags().withSyn();
    const segment = this.newSegment(this.initialSendSeqNum, 0).withFlags(flags);
    if (!sendIpPacket(this.srcHost, this.dstHost, segment)) {
      console.warn(
        `Device ${this.srcHost.id} couldn't send SYN to device with IP ${this.dstHost.ip.toString()}.`,
      );
      return false;
    }

    this.rttEstimator.startMeasurement(this.initialSendSeqNum);

    // Move to SYN_SENT state
    this.state = TcpStateEnum.SYN_SENT;
    await this.connectionQueue.pop();
    return true;
  }

  // Accept passive connection
  accept(synSegment: TcpSegment) {
    if (!synSegment.flags.syn) {
      return false;
    }
    // Initialize the TCB
    this.initialSendSeqNum = getInitialSeqNumber();
    this.sendNext = (this.initialSendSeqNum + 1) % u32_MODULUS;
    this.sendUnacknowledged = this.initialSendSeqNum;

    this.state = TcpStateEnum.SYN_RECEIVED;
    this.recvNext = (synSegment.sequenceNumber + 1) % u32_MODULUS;
    this.initialRecvSeqNum = synSegment.sequenceNumber;

    // Send a SYN-ACK
    const flags = new Flags().withSyn().withAck();
    const segment = this.newSegment(this.initialSendSeqNum, this.recvNext);
    // TODO: check what to do in case the packet couldn't be sent
    sendIpPacket(this.srcHost, this.dstHost, segment.withFlags(flags));
    this.rttEstimator.startMeasurement(this.initialSendSeqNum);
    return true;
  }

  // TODO: remove unused
  startConnection() {
    const flags = new Flags().withSyn();
    const segment = this.newSegment(this.initialSendSeqNum, 0).withFlags(flags);
    // TODO: check what to do in case the packet couldn't be sent
    sendIpPacket(this.srcHost, this.dstHost, segment);
  }

  // TODO: remove unused
  recvSynAck(segment: TcpSegment) {
    if (!segment.flags.syn || !segment.flags.ack) {
      return false;
    }
    if (
      segment.acknowledgementNumber !==
      (this.initialSendSeqNum + 1) % u32_MODULUS
    ) {
      return false;
    }
    this.recvNext = (segment.sequenceNumber + 1) % u32_MODULUS;
    this.initialRecvSeqNum = segment.sequenceNumber;
    this.sendNext = segment.acknowledgementNumber;
    this.sendWindow = segment.window;

    const ackSegment = this.newSegment(this.sendNext, this.recvNext);
    ackSegment.withFlags(new Flags().withAck());
    // TODO: check what to do in case the packet couldn't be sent
    sendIpPacket(this.srcHost, this.dstHost, ackSegment);
  }

  private handleSegment(segment: TcpSegment) {
    // Sanity check: ports match with expected
    if (
      segment.sourcePort !== this.dstPort ||
      segment.destinationPort !== this.srcPort
    ) {
      throw new Error("segment not for this socket");
    }
    const { flags } = segment;
    if (this.state === TcpStateEnum.SYN_SENT) {
      // First, check the ACK bit
      if (flags.ack) {
        const ack = segment.acknowledgementNumber;
        if (ack <= this.initialSendSeqNum || ack > this.sendNext) {
          if (flags.rst) {
            console.debug("Invalid SYN_SENT ACK with RST");
            return false;
          }
          console.debug("Invalid SYN_SENT ACK, sending RST");
          this.newSegment(ack, 0).withFlags(new Flags().withRst());
          return false;
        }
        // Try to process ACK
        if (!this.isAckValid(segment.acknowledgementNumber)) {
          console.debug("Invalid SYN_SENT ACK");
          return false;
        }
      }
      if (flags.rst) {
        // TODO: handle gracefully
        if (flags.ack) {
          // drop the segment, enter CLOSED state, delete TCB, and return
          throw new Error("error: connection reset");
        } else {
          console.debug("SYN_SENT RST without ACK, dropping segment");
          return false;
        }
      }
      if (flags.syn) {
        this.recvNext = (segment.sequenceNumber + 1) % u32_MODULUS;
        this.initialRecvSeqNum = segment.sequenceNumber;
        if (flags.ack) {
          this.sendUnacknowledged = segment.acknowledgementNumber;
        }
        if (flags.ack) {
          // It's a valid SYN-ACK
          // Process the segment normally
          this.state = TcpStateEnum.ESTABLISHED;
          this.connectionQueue.push(undefined);
          if (!this.handleSegmentData(segment)) {
            console.debug("Segment data processing failed");
            return false;
          }
          return true;
        } else {
          // It's a SYN
          if (segment.data.length > 0) {
            throw new Error("SYN segment with data not supported");
          }
          this.sendWindow = segment.window;
          this.seqNumForLastWindowUpdate = segment.sequenceNumber;
          this.ackNumForLastWindowUpdate = segment.acknowledgementNumber;
          // Send SYN-ACK
          this.newSegment(this.initialSendSeqNum, this.recvNext).withFlags(
            new Flags().withSyn().withAck(),
          );
          this.state = TcpStateEnum.SYN_RECEIVED;
        }
      }
      if (!(flags.rst || flags.syn)) {
        console.debug("SYN_SENT segment without SYN or RST");
        return false;
      }
      return true;
    }
    // Check the sequence number is valid
    const segSeq = segment.sequenceNumber;
    const segLen = segment.data.length;
    if (!this.isSeqNumValid(segSeq, segLen)) {
      console.debug("Sequence number not valid");
      return false;
    }

    // TODO: handle RST or SYN flags
    if (flags.rst || flags.syn) {
      // TODO: handle this gracefully
      throw new Error("error: RST bit set");
    }

    // If the ACK bit is off, drop the segment.
    if (!flags.ack) {
      console.debug("ACK bit is off, dropping segment");
      return false;
    }
    if (this.state === TcpStateEnum.SYN_RECEIVED) {
      if (!this.isAckValid(segment.acknowledgementNumber)) {
        console.debug("ACK invalid, dropping segment");
        this.newSegment(segment.acknowledgementNumber, 0).withFlags(
          new Flags().withRst(),
        );
        return false;
      }
      this.state = TcpStateEnum.ESTABLISHED;
      this.connectionQueue.push(undefined);
      this.sendWindow = segment.window;
      this.seqNumForLastWindowUpdate = segment.sequenceNumber;
      this.ackNumForLastWindowUpdate = segment.acknowledgementNumber;
    }
    if (
      this.state === TcpStateEnum.ESTABLISHED ||
      this.state === TcpStateEnum.FIN_WAIT_1 ||
      this.state === TcpStateEnum.FIN_WAIT_2 ||
      this.state === TcpStateEnum.CLOSE_WAIT ||
      this.state === TcpStateEnum.CLOSING
    ) {
      if (segment.acknowledgementNumber <= this.sendUnacknowledged) {
        if (
          segment.acknowledgementNumber === this.sendUnacknowledged &&
          segment.acknowledgementNumber !== this.writeClosedSeqnum + 1
        ) {
          // Duplicate ACK
          if (!this.congestionControl.notifyDupAck()) {
            this.retransmitFirstSegment();
          }
        }
        // Ignore the ACK
      } else if (segment.acknowledgementNumber > this.sendNext) {
        console.debug("ACK for future segment, dropping segment");
        this.newSegment(this.sendNext, this.recvNext).withFlags(
          new Flags().withAck(),
        );
        return false;
      } else {
        this.processAck(segment);
      }

      // If SND.UNA < SEG.ACK =< SND.NXT, set SND.UNA <- SEG.ACK
      if (this.isSegmentNewer(segment)) {
        // set SND.WND <- SEG.WND, set SND.WL1 <- SEG.SEQ, and set SND.WL2 <- SEG.ACK.
        this.sendWindow = segment.window;
        this.seqNumForLastWindowUpdate = segment.sequenceNumber;
        this.ackNumForLastWindowUpdate = segment.acknowledgementNumber;
      }

      if (this.state === TcpStateEnum.FIN_WAIT_1) {
        if (this.sendUnacknowledged === this.writeClosedSeqnum) {
          this.state = TcpStateEnum.FIN_WAIT_2;
        }
      }
    }

    // Process the segment data
    if (!this.handleSegmentData(segment)) {
      console.debug("Segment data processing failed, dropping segment");
      return false;
    }

    if (flags.fin) {
      this.recvNext = (this.recvNext + 1) % u32_MODULUS;
      this.readClosed = true;
      this.readChannel.push(0);
      this.notifySendPackets();
    }

    return true;
  }

  private dropSegment(segment: TcpSegment) {
    const packet = new IPv4Packet(this.srcHost.ip, this.dstHost.ip, segment);
    const frame = new EthernetFrame(this.srcHost.mac, this.dstHost.mac, packet);
    dropPacket(this.srcHost.viewgraph, this.srcHost.id, frame);
  }

  private handleSegmentData(segment: TcpSegment) {
    // NOTE: for simplicity, we ignore cases where RCV.NXT != SEG.SEQ
    const seqNum = segment.flags.syn
      ? (segment.sequenceNumber + 1) % u32_MODULUS
      : segment.sequenceNumber;
    if (seqNum !== this.recvNext) {
      return false;
    }
    const receivedData = segment.data;
    // NOTE: for simplicity, we ignore cases where the data is only partially
    // inside the window
    if (receivedData.length > this.recvWindow) {
      throw new Error("buffer overflow");
    }
    this.readBuffer.write(receivedData);
    this.readChannel.push(receivedData.length);
    this.recvNext = (seqNum + receivedData.length) % u32_MODULUS;
    this.recvWindow = MAX_BUFFER_SIZE - this.readBuffer.bytesAvailable();
    // We should send back an ACK segment
    this.notifySendPackets();
    return true;
  }

  async read(output: Uint8Array): Promise<number> {
    // Wait for there to be data in the read buffer
    while (this.readBuffer.isEmpty() && !this.readClosed) {
      await this.readChannel.pop();
    }
    // Consume the data and return it
    const readLength = this.readBuffer.read(output);
    if (readLength === 0 && this.readClosed) {
      return -1;
    }
    this.recvWindow = MAX_BUFFER_SIZE - this.readBuffer.bytesAvailable();
    return readLength;
  }

  async write(input: Uint8Array): Promise<number> {
    if (this.writeClosedSeqnum >= 0) {
      throw new Error("write closed");
    }
    let totalWrote = 0;
    while (totalWrote < input.length) {
      const writeLength = this.writeBuffer.write(input.subarray(totalWrote));
      if (writeLength === 0) {
        // Buffer is full, wait for space
        await this.writeChannel.pop();
      } else {
        totalWrote += writeLength;
        if (this.sendWindowSize() > 0) {
          this.notifySendPackets();
        }
      }
    }
    return totalWrote;
  }

  closeWrite() {
    this.writeClosedSeqnum =
      (this.sendUnacknowledged + this.writeBuffer.bytesAvailable()) %
      u32_MODULUS;
    this.notifySendPackets();
  }

  // utils

  private newSegment(seqNum: number, ackNum: number) {
    return new TcpSegment(this.srcPort, this.dstPort, seqNum, ackNum);
  }

  private isSeqNumValid(segSeq: number, segLen: number) {
    const lengthIsZero = segLen === 0;
    const windowIsZero = this.recvWindow === 0;

    if (lengthIsZero && windowIsZero) {
      return segSeq === this.recvNext;
    } else if (lengthIsZero && !windowIsZero) {
      return this.isInReceiveWindow(segSeq);
    } else if (!lengthIsZero && windowIsZero) {
      return false;
    } else {
      return (
        this.isInReceiveWindow(segSeq) ||
        this.isInReceiveWindow((segSeq + segLen - 1) % u32_MODULUS)
      );
    }
  }

  private isInReceiveWindow(n: number) {
    const recvWindowHigh = (this.recvNext + this.recvWindow) % u32_MODULUS;
    if (recvWindowHigh < this.recvNext) {
      return this.recvNext <= n || n < recvWindowHigh;
    }
    return this.recvNext <= n && n < recvWindowHigh;
  }

  private isAckValid(ackNum: number) {
    if (this.sendNext < this.sendUnacknowledged) {
      return this.sendUnacknowledged < ackNum || ackNum <= this.sendNext;
    }
    return this.sendUnacknowledged < ackNum && ackNum <= this.sendNext;
  }

  private isSegmentNewer(segment: TcpSegment): boolean {
    // Since both SEQ and ACK numbers are monotonic, we can use
    // them to determine if the segment is newer than the last
    // one that was used for updating the window
    //
    // SND.WL1 < SEG.SEQ or (SND.WL1 = SEG.SEQ and SND.WL2 =< SEG.ACK)
    return (
      this.seqNumForLastWindowUpdate === undefined ||
      this.seqNumForLastWindowUpdate < segment.sequenceNumber ||
      (this.seqNumForLastWindowUpdate === segment.sequenceNumber &&
        this.ackNumForLastWindowUpdate <= segment.acknowledgementNumber)
    );
  }

  private processAck(segment: TcpSegment) {
    const ackNum = segment.acknowledgementNumber;
    // Don't count the FIN or SYN bytes
    const finByte =
      (ackNum === this.writeClosedSeqnum + 1 ? 1 : 0) +
      (ackNum === this.initialSendSeqNum + 1 ? 1 : 0);

    const acknowledgedBytes =
      (u32_MODULUS + ackNum - this.sendUnacknowledged - finByte) % u32_MODULUS;

    if (acknowledgedBytes === 0) {
      return;
    }

    // Remove ACKed bytes from queue
    this.retransmissionQueue.ack(ackNum);
    this.writeBuffer.shift(acknowledgedBytes);
    this.writeChannel.push(0);

    // Notify Congestion Control module
    this.congestionControl.notifyAck(acknowledgedBytes);
    this.sendUnacknowledged = ackNum;
    // Update RTT estimations
    this.rttEstimator.finishMeasurement(ackNum);

    // Transmit new segments
    this.notifySendPackets();
  }

  private notifiedSendPackets = false;

  private notifySendPackets() {
    if (this.notifiedSendPackets) {
      return;
    }
    this.notifiedSendPackets = true;
    setTimeout(
      () => this.sendQueue.push(undefined),
      150 * this.ctx.getCurrentSpeed(),
    );
  }

  private async mainLoop() {
    let recheckPromise = this.sendQueue.pop();
    let receivedSegmentPromise = this.tcpQueue.pop();
    let retransmitPromise = this.retransmissionQueue.pop();

    while (!this.readClosed || this.writeClosedSeqnum === -1) {
      const result = await Promise.race([
        recheckPromise,
        receivedSegmentPromise,
        retransmitPromise,
      ]);

      if (result === undefined) {
        recheckPromise = this.sendQueue.pop();
        this.notifiedSendPackets = false;
      } else if ("segment" in result) {
        receivedSegmentPromise = this.tcpQueue.pop();
        if (!this.handleSegment(result.segment)) {
          this.dropSegment(result.segment);
        }
        continue;
      } else if ("seqNum" in result) {
        retransmitPromise = this.retransmissionQueue.pop();
        // Retransmit the segment
        this.resendPacket(result.seqNum, result.size);
        this.congestionControl.notifyTimeout();
        continue;
      }

      const segment = this.newSegment(this.sendNext, this.recvNext).withFlags(
        new Flags().withAck(),
      );

      const sendSize = Math.min(this.sendWindowSize(), MAX_SEGMENT_SIZE);
      if (sendSize > 0) {
        const data = new Uint8Array(sendSize);
        const offset =
          (u32_MODULUS + this.sendNext - this.sendUnacknowledged) % u32_MODULUS;
        const writeLength = this.writeBuffer.peek(offset, data);

        if (writeLength > 0) {
          segment.withData(data.subarray(0, writeLength));
          this.sendNext = (this.sendNext + writeLength) % u32_MODULUS;
        }
<<<<<<< HEAD
      }
      segment.window = this.recvWindow;

      if (this.sendNext === this.writeClosedSeqnum) {
        this.sendNext = (this.sendNext + 1) % u32_MODULUS;
        segment.flags.withFin();
      }
      this.rttEstimator.startMeasurement(segment.sequenceNumber);
      sendIpPacket(this.srcHost, this.dstHost, segment);
      this.retransmissionQueue.push(
        segment.sequenceNumber,
        segment.data.length,
      );
      // Repeat until we have no more data to send, or the window is full
      const bytesInFlight = this.sendNext - this.sendUnacknowledged;
      if (
        this.writeBuffer.bytesAvailable() > bytesInFlight &&
        this.sendWindowSize() > 0
      ) {
        this.notifySendPackets();
      }
=======
        // TODO: check what to do in case the packet couldn't be sent
        sendIpPacket(this.srcHost, this.dstHost, segment);
        this.retransmissionQueue.push(
          segment.sequenceNumber,
          segment.data.length,
        );
        // Repeat until we have no more data to send
      } while (this.writeBuffer.bytesAvailable() > this.sendWindowSize());
>>>>>>> d1c962af
    }
  }

  private resendPacket(seqNum: number, size: number) {
    const segment = this.newSegment(seqNum, this.recvNext).withFlags(
      new Flags().withAck(),
    );

    const data = new Uint8Array(size);
    const offset =
      (u32_MODULUS + seqNum - this.sendUnacknowledged) % u32_MODULUS;
    const writeLength = this.writeBuffer.peek(offset, data);

    if (writeLength > 0) {
      segment.withData(data.subarray(0, writeLength));
    }
    segment.window = this.recvWindow;

    if ((seqNum + size) % u32_MODULUS === this.writeClosedSeqnum) {
      segment.flags.withFin();
    }
    this.retransmissionQueue.push(segment.sequenceNumber, segment.data.length);
    // TODO: check what to do in case the packet couldn't be sent
    sendIpPacket(this.srcHost, this.dstHost, segment);
    this.rttEstimator.discardMeasurement(segment.sequenceNumber);
  }

  private retransmitFirstSegment() {
    // Remove item from the queue
    const item = this.retransmissionQueue.getFirstSegment();
    if (!item) {
      return;
    }
    // Resend packet
    this.resendPacket(item.seqNum, item.size);
  }

  private sendWindowSize() {
    // TODO: add congestion control
    const rwnd = this.sendWindow;
    const cwnd = this.congestionControl.getCwnd();

    const windowSize = Math.min(rwnd, cwnd);
    const bytesInFlight = this.sendNext - this.sendUnacknowledged;
    return (windowSize - bytesInFlight) % u32_MODULUS;
  }
}

interface RetransmissionQueueItem {
  seqNum: number;
  size: number;
}

class RetransmissionQueue {
  private timeoutQueue: [RetransmissionQueueItem, (t: Ticker) => void][] = [];
  private itemQueue = new AsyncQueue<RetransmissionQueueItem>();

  private ctx: GlobalContext;
  private rttEstimator: RTTEstimator;

  constructor(ctx: GlobalContext, rttEstimator: RTTEstimator) {
    this.ctx = ctx;
    this.rttEstimator = rttEstimator;
  }

  push(seqNum: number, size: number) {
    const item = { seqNum, size };
    let progress = 0;
    const tick = (ticker: Ticker) => {
      progress += ticker.elapsedMS * this.ctx.getCurrentSpeed();
      if (progress >= this.rttEstimator.getRtt()) {
        this.itemQueue.push(item);
        Ticker.shared.remove(tick, this);
      }
    };
    Ticker.shared.add(tick, this);
    this.timeoutQueue.push([item, tick]);
  }

  async pop() {
    return await this.itemQueue.pop();
  }

  ack(ackNum: number) {
    this.timeoutQueue = this.timeoutQueue.filter(([item, tick]) => {
      if (
        item.seqNum < ackNum ||
        (item.seqNum + item.size) % u32_MODULUS <= ackNum
      ) {
        Ticker.shared.remove(tick, this);
        return false;
      }
      return true;
    });
  }

  getFirstSegment() {
    if (this.timeoutQueue.length === 0) {
      return;
    }
    let firstSegmentItem = this.timeoutQueue[0];
    this.timeoutQueue.forEach((element) => {
      if (element[0].seqNum < firstSegmentItem[0].seqNum) {
        firstSegmentItem = element;
      }
    });
    // Remove the segment from the queue
    this.ack(firstSegmentItem[0].seqNum + 1);
    return firstSegmentItem[0];
  }
}

class BytesBuffer {
  private buffer: Uint8Array;
  private length: number;

  constructor(size: number) {
    this.buffer = new Uint8Array(size);
    this.length = 0;
  }

  peek(offset: number, output: Uint8Array): number {
    if (offset > this.length) {
      return 0;
    }
    const readLength = Math.min(this.length - offset, output.length);
    if (readLength == 0) {
      return 0;
    }
    output.set(this.buffer.subarray(offset, readLength + offset));
    return readLength;
  }

  shift(offset: number) {
    if (offset > this.length) {
      throw new Error("offset is greater than length");
    }
    this.buffer.copyWithin(0, offset, this.length);
    this.length -= offset;
  }

  read(output: Uint8Array): number {
    const readLength = this.peek(0, output);
    this.shift(readLength);
    return readLength;
  }

  write(data: Uint8Array): number {
    if (this.length === this.buffer.length) {
      return 0;
    }
    const newLength = Math.min(this.buffer.length, this.length + data.length);
    const dataSlice = data.subarray(0, newLength - this.length);
    this.buffer.set(dataSlice, this.length);
    this.length = newLength;
    return dataSlice.length;
  }

  bytesAvailable() {
    return this.length;
  }

  isEmpty() {
    return this.bytesAvailable() === 0;
  }
}

type CongestionControlStateBehavior =
  | SlowStart
  | CongestionAvoidance
  | FastRecovery;

class CongestionControl {
  private state: CongestionControlState;
  private stateBehavior: CongestionControlStateBehavior;

  constructor() {
    this.state = {
      cwnd: 1 * MAX_SEGMENT_SIZE,
      ssthresh: Infinity,
      dupAckCount: 0,
    };
    this.stateBehavior = new SlowStart();
  }

  getCwnd(): number {
    return this.state.cwnd;
  }

  notifyDupAck(): boolean {
    this.stateBehavior.handleAck(this.state, 0);
    return this.state.dupAckCount === 3;
  }

  notifyAck(byteCount: number) {
    this.stateBehavior.handleAck(this.state, byteCount);
  }

  notifyTimeout() {
    this.state.ssthresh = Math.floor(this.state.cwnd / 2);
    this.state.cwnd = 1 * MAX_SEGMENT_SIZE;
    this.state.dupAckCount = 0;

    console.log("TCP Timeout. Switching to Slow Start");
    this.stateBehavior = new SlowStart();
  }
}

interface CongestionControlState {
  // The congestion window size, as a number of MSS
  cwnd: number;
  // The slow start threshold
  ssthresh: number;
  // The number of duplicate ACKs received
  dupAckCount: number;
}

class SlowStart {
  handleAck(
    state: CongestionControlState,
    byteCount: number,
  ): CongestionControlStateBehavior {
    if (byteCount === 0) {
      // Duplicate ACK
      state.dupAckCount++;
      if (state.dupAckCount === 3) {
        return this;
      }
      state.ssthresh = Math.floor(state.cwnd / 2);
      state.cwnd = state.ssthresh + 3 * MAX_SEGMENT_SIZE;
      console.log("Triple duplicate ACK received. Switching to Fast Recovery");
      return new FastRecovery();
    }
    state.dupAckCount = 0;
    state.cwnd += byteCount;
    if (state.cwnd >= state.ssthresh) {
      console.log(
        "Reached the Slow Start Threshold. Switching to Congestion Avoidance",
      );
      return new CongestionAvoidance();
    }
    return this;
  }
}

class CongestionAvoidance {
  handleAck(
    state: CongestionControlState,
    byteCount: number,
  ): CongestionControlStateBehavior {
    if (byteCount === 0) {
      // Duplicate ACK
      state.dupAckCount++;
      if (state.dupAckCount === 3) {
        return this;
      }
      state.ssthresh = Math.floor(state.cwnd / 2);
      state.cwnd = state.ssthresh + 3 * MAX_SEGMENT_SIZE;
      console.log("Triple duplicate ACK received. Switching to Fast Recovery");
      return new FastRecovery();
    }
    state.dupAckCount = 0;
    state.cwnd += (byteCount * MAX_SEGMENT_SIZE) / state.cwnd;
    return this;
  }
}

class FastRecovery {
  handleAck(
    state: CongestionControlState,
    byteCount: number,
  ): CongestionControlStateBehavior {
    if (byteCount === 0) {
      // Duplicate ACK
      state.cwnd += MAX_SEGMENT_SIZE;
      return this;
    }
    state.cwnd = state.ssthresh;
    console.log("Fast recovery finished. Switching to Congestion Avoidance");
    return new CongestionAvoidance();
  }
}

// Weight for the latest RTT sample when estimating the RTT.
// The recommended value is 1/8
const RTT_SAMPLE_WEIGHT = 0.125;
// Weight for the latest sample when estimating the deviation.
// The recommended value is 1/4
const DEV_SAMPLE_WEIGHT = 0.25;

class RTTEstimator {
  private ctx: GlobalContext;
  // Estimated Round Trip Time
  // Initially set to 20 seconds
  private estimatedRTT = 60 * 1000;
  private devRTT = 0;

  private measuring = false;
  private currentSample = {
    seqNum: 0,
    rtt: 0,
  };

  constructor(ctx: GlobalContext) {
    this.ctx = ctx;
  }

  getRtt() {
    return this.estimatedRTT + 4 * this.devRTT;
  }

  startMeasurement(seqNum: number) {
    if (this.measuring) {
      return;
    }
    // Start measuring the RTT for the segment
    this.currentSample.rtt = 0;
    this.currentSample.seqNum = seqNum;
    this.measuring = true;
    Ticker.shared.add(this.measureTick, this);
  }

  finishMeasurement(ackNum: number) {
    if (!this.measuring || ackNum < this.currentSample.seqNum) {
      // Ignore the ACK
      return;
    }
    // Stop measuring the RTT for the segment
    this.measuring = false;
    Ticker.shared.remove(this.measureTick, this);

    // Update the estimated RTT and deviation
    const sampleRTT = this.currentSample.rtt;

    this.estimatedRTT =
      (1 - RTT_SAMPLE_WEIGHT) * this.estimatedRTT +
      RTT_SAMPLE_WEIGHT * sampleRTT;

    this.devRTT =
      (1 - DEV_SAMPLE_WEIGHT) * this.devRTT +
      DEV_SAMPLE_WEIGHT * Math.abs(sampleRTT - this.estimatedRTT);
  }

  discardMeasurement(seqNum: number) {
    if (!this.measuring || seqNum !== this.currentSample.seqNum) {
      return;
    }
    // Stop measuring the RTT for the segment
    this.measuring = false;
    Ticker.shared.remove(this.measureTick, this);
  }

  private measureTick(ticker: Ticker) {
    // Update the current sample's RTT
    // NOTE: we do this to account for the simulation's speed
    this.currentSample.rtt += ticker.elapsedMS * this.ctx.getCurrentSpeed();
  }
}<|MERGE_RESOLUTION|>--- conflicted
+++ resolved
@@ -596,7 +596,6 @@
           segment.withData(data.subarray(0, writeLength));
           this.sendNext = (this.sendNext + writeLength) % u32_MODULUS;
         }
-<<<<<<< HEAD
       }
       segment.window = this.recvWindow;
 
@@ -605,6 +604,7 @@
         segment.flags.withFin();
       }
       this.rttEstimator.startMeasurement(segment.sequenceNumber);
+      // TODO: check what to do in case the packet couldn't be sent
       sendIpPacket(this.srcHost, this.dstHost, segment);
       this.retransmissionQueue.push(
         segment.sequenceNumber,
@@ -618,16 +618,6 @@
       ) {
         this.notifySendPackets();
       }
-=======
-        // TODO: check what to do in case the packet couldn't be sent
-        sendIpPacket(this.srcHost, this.dstHost, segment);
-        this.retransmissionQueue.push(
-          segment.sequenceNumber,
-          segment.data.length,
-        );
-        // Repeat until we have no more data to send
-      } while (this.writeBuffer.bytesAvailable() > this.sendWindowSize());
->>>>>>> d1c962af
     }
   }
 
