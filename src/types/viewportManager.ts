import { GlobalContext } from "./../context";
import {
  DataGraph,
  GraphData,
  DataNode,
  getNumberOfInterfaces,
  NetworkInterfaceData,
} from "./graphs/datagraph";
import { ViewDevice } from "./view-devices/";
import { Edge } from "./edge";
import { RightBar } from "../graphics/right_bar";
import { Packet } from "./packet";
import { DeviceType } from "./view-devices/vDevice";
import { Layer } from "./layer";
import {
  UndoRedoManager,
  AddDeviceMove,
  RemoveDeviceMove,
  RemoveEdgeMove,
} from "./undo-redo";
import { SpeedMultiplier } from "./speedMultiplier";
import { AlertManager, AlertType } from "../graphics/renderables/alert_manager";
import { ALERT_MESSAGES } from "../utils/constants/alert_constants";

type Selectable = ViewDevice | Edge | Packet;

let selectedElement: Selectable | null = null; // Global variable to store the selected element

export const urManager = new UndoRedoManager();

export function selectElement(element: Selectable) {
  deselectElement();

  if (element) {
    selectedElement = element;
    element.select();
  }
}

export function deselectElement() {
  if (selectedElement) {
    selectedElement.deselect();
    selectedElement = null;
    const rightBar = RightBar.getInstance();
    if (rightBar) {
      rightBar.clearContent();
    }
  }
}

export function refreshElement() {
  if (selectedElement) {
    // Deselect the current element and then reselect it to refresh
    selectedElement.deselect();
    selectedElement.select();
  }
}

export function isSelected(element: Selectable) {
  return element === selectedElement;
}

function isDevice(selectable: Selectable): selectable is ViewDevice {
  return selectable instanceof ViewDevice;
}

function isEdge(selectable: Selectable): selectable is Edge {
  return selectable instanceof Edge;
}

document.addEventListener("keydown", (event) => {
  // Check if the focus is on an input or textarea
  if (
    document.activeElement instanceof HTMLInputElement ||
    document.activeElement instanceof HTMLTextAreaElement
  ) {
    return; // Exit and do not execute shortcuts if the user is typing
  }
  if (event.key === "Delete" || event.key === "Backspace") {
    if (selectedElement) {
      const viewgraph = !(selectedElement instanceof Packet)
        ? selectedElement.viewgraph
        : undefined;
      const currLayer = viewgraph?.getLayer();
      if (isDevice(selectedElement)) {
        const move = new RemoveDeviceMove(currLayer, selectedElement.id);
        urManager.push(viewgraph, move);
      } else if (isEdge(selectedElement)) {
        const ends = selectedElement.getDeviceIds();
        const move = new RemoveEdgeMove(currLayer, ends[0], ends[1]);
        urManager.push(viewgraph, move);
      } else {
        // its a packet
        selectedElement.delete();
      }
    }
  } else if (event.key === "c" || event.key === "C") {
    if (selectedElement instanceof ViewDevice) {
      selectedElement.selectToConnect();
      const connectButton = document.querySelector(".right-bar-connect-button");

      if (connectButton) {
        connectButton.classList.toggle("selected-button");
      }
    }
  }
});

function setUpDeviceInfo(ctx: GlobalContext, type: DeviceType): DataNode {
  const viewport = ctx.getViewport();
  // Get the center coordinates of the world after zoom
  const { x, y } = viewport.toWorld(
    viewport.screenWidth / 2,
    viewport.screenHeight / 2,
  );
  const mac = ctx.getNextMac();

  const interfaces = [];
  const numberOfInterfaces = getNumberOfInterfaces(type);

  const isSwitch = type == DeviceType.Switch;

  for (let i = 0; i < numberOfInterfaces; i++) {
    const mac = ctx.getNextMac();
    const iface: NetworkInterfaceData = { name: `eth${i}`, mac };
    if (!isSwitch) {
      iface.ip = ctx.getNextIp().ip;
    }
    interfaces.push(iface);
  }
  if (isSwitch) {
    return { x, y, type, mac, interfaces };
  }
  const { ip, mask } = ctx.getNextIp();
  return { x, y, type, mac, ip, mask, interfaces };
}

// Function to add a device at the center of the viewport
export function addDevice(ctx: GlobalContext, type: DeviceType) {
  console.log(`Entered addDevice with ${type}`);
  const viewgraph = ctx.getViewGraph();

  const deviceInfo = setUpDeviceInfo(ctx, type);

  const move = new AddDeviceMove(viewgraph.getLayer(), deviceInfo);
  urManager.push(viewgraph, move);
}

// Function to save the current graph in JSON format
export function saveToFile(ctx: GlobalContext) {
  const graphData = ctx.getDataGraph().toData();

  // Convert to JSON and download
  const jsonString = JSON.stringify(graphData, null, 2);
  const blob = new Blob([jsonString], { type: "application/json" });
  const url = URL.createObjectURL(blob);
  const link = document.createElement("a");
  link.href = url;
  link.download = "networkGraph.json";
  link.click();
  URL.revokeObjectURL(url);

  console.log("Graph state saved.");
}

// Function to load a graph from a JSON file
export function loadFromFile(ctx: GlobalContext) {
  const input = document.createElement("input");
  input.type = "file";
  input.accept = ".json";

  input.onchange = (event) => {
    const file = (event.target as HTMLInputElement).files[0];
    const reader = new FileReader();
    reader.readAsText(file);

    reader.onload = (readerEvent) => {
      const jsonData = readerEvent.target.result as string;
      const graphData: GraphData = JSON.parse(jsonData);
<<<<<<< HEAD
      let dataGraph: DataGraph;
      try {
        dataGraph = DataGraph.fromData(graphData, ctx);
      } catch (error) {
        console.error("Failed to load graph data:", error);
        AlertManager.getInstance().showAlert(
          ALERT_MESSAGES.FAILED_TO_LOAD_GRAPH,
          AlertType.Error,
        );
        return;
      }
      ctx.load(dataGraph);

      AlertManager.getInstance().showAlert(
        ALERT_MESSAGES.GRAPH_LOADED_SUCCESSFULLY,
        AlertType.Success,
      );
=======
      ctx.load(DataGraph.fromData(graphData, ctx));
      console.log("Graph loaded successfully.");
      ctx.centerView();
>>>>>>> beefa2bf
    };
  };

  input.click();
}

const LOCAL_STORAGE_KEY = "graphData";

interface LocalStorageData {
  graph: string;
  layer: Layer;
  speedMultiplier: number;
}

export function saveToLocalStorage(ctx: GlobalContext) {
  const dataGraph = ctx.getDataGraph();
  const graphData = JSON.stringify(dataGraph.toData());
  const layer = ctx.getCurrentLayer();
  const speedMultiplier = ctx.getCurrentSpeed();
  const data: LocalStorageData = { graph: graphData, layer, speedMultiplier };
  localStorage.setItem(LOCAL_STORAGE_KEY, JSON.stringify(data));

  console.log("Graph saved in local storage.");
}

export function loadFromLocalStorage(ctx: GlobalContext) {
  const jsonData = localStorage.getItem(LOCAL_STORAGE_KEY) || "{}";
  try {
    const data: LocalStorageData = JSON.parse(jsonData);
    console.debug("Data from local storage:", data);
    const graphData: GraphData = JSON.parse(data.graph);
    const speedMultiplier = new SpeedMultiplier(data.speedMultiplier || 1);
    console.log("Speed multiplier: ", speedMultiplier);
    console.debug("Graph data from local storage:", graphData);
    ctx.load(DataGraph.fromData(graphData, ctx), data.layer, speedMultiplier);
  } catch (error) {
    const extraData = { jsonData, error };
    console.error("Failed to load graph from local storage.", extraData);
    ctx.load(new DataGraph(ctx), Layer.App, new SpeedMultiplier(1));
    return;
  }
  console.log("Graph loaded from local storage.");
}<|MERGE_RESOLUTION|>--- conflicted
+++ resolved
@@ -177,7 +177,6 @@
     reader.onload = (readerEvent) => {
       const jsonData = readerEvent.target.result as string;
       const graphData: GraphData = JSON.parse(jsonData);
-<<<<<<< HEAD
       let dataGraph: DataGraph;
       try {
         dataGraph = DataGraph.fromData(graphData, ctx);
@@ -190,16 +189,12 @@
         return;
       }
       ctx.load(dataGraph);
+      ctx.centerView();
 
       AlertManager.getInstance().showAlert(
         ALERT_MESSAGES.GRAPH_LOADED_SUCCESSFULLY,
         AlertType.Success,
       );
-=======
-      ctx.load(DataGraph.fromData(graphData, ctx));
-      console.log("Graph loaded successfully.");
-      ctx.centerView();
->>>>>>> beefa2bf
     };
   };
 
