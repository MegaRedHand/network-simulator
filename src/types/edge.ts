import { Graphics, Point } from "pixi.js";
import { ViewGraph } from "./graphs/viewgraph";
import { ViewDevice } from "./view-devices/index"; // Import the Device class
import { deselectElement, selectElement, urManager } from "./viewportManager";
import { RightBar, StyledInfo } from "../graphics/right_bar";
import { Colors, ZIndexLevels } from "../utils/utils";
import { Packet } from "./packet";
import { RemoveEdgeMove } from "./undo-redo";
import { DeviceId } from "./graphs/datagraph";

export interface EdgeEdges {
  n1: DeviceId;
  n2: DeviceId;
}

export class Edge extends Graphics {
  connectedNodes: EdgeEdges;
  startPos: Point;
  endPos: Point;
  viewgraph: ViewGraph;
  rightbar: RightBar;

  constructor(
    connectedNodes: EdgeEdges,
    device1: ViewDevice,
    device2: ViewDevice,
    viewgraph: ViewGraph,
  ) {
    super();
    this.connectedNodes = connectedNodes;
    this.viewgraph = viewgraph;
    this.rightbar = RightBar.getInstance();

    this.updatePosition(device1, device2);

    this.eventMode = "static";
    this.interactive = true;
    this.cursor = "pointer";
    this.on("click", () => selectElement(this));
    // NOTE: this is "click" for mobile devices
    this.on("tap", () => selectElement(this));
  }

  nodePosition(nodeId: DeviceId): Point | undefined {
    return this.connectedNodes.n1 === nodeId
      ? this.startPos
      : this.connectedNodes.n2 === nodeId
        ? this.endPos
        : undefined;
  }

  otherEnd(nodeId: DeviceId): DeviceId | undefined {
    return this.connectedNodes.n1 === nodeId
      ? this.connectedNodes.n2
      : this.connectedNodes.n2 === nodeId
        ? this.connectedNodes.n1
        : undefined;
  }

  // Method to draw the line
  public drawEdge(startPos: Point, endPos: Point, color: number) {
    this.clear();
    this.moveTo(startPos.x, startPos.y);
    this.lineTo(endPos.x, endPos.y);
    this.stroke({ width: 3, color });
    this.zIndex = ZIndexLevels.Edge;
    this.startPos = startPos;
    this.endPos = endPos;

    this.children.forEach((child) => {
      if (child instanceof Packet) {
        child.updatePosition();
      }
    });
  }

  select() {
    this.highlight();
    this.showInfo();
  }

  deselect() {
    // TODO
    console.log("deselected");
    this.removeHighlight();
  }

  highlight() {
    this.drawEdge(this.startPos, this.endPos, Colors.Violet);
    this.viewgraph.transparentEdgesForEdge(
      this.connectedNodes.n1,
      this.connectedNodes.n2,
    );
  }

  removeHighlight() {
    this.drawEdge(this.startPos, this.endPos, Colors.Lightblue);
    this.viewgraph.untransparentEdges();
  }

  // Method to show the Edge information
  showInfo() {
    const info = new StyledInfo("Edge Information");
    info.addField(
      "Connected Devices",
      `${this.connectedNodes.n1} <=> ${this.connectedNodes.n2}`,
    );
    info.addField(
      "Start Position",
      `x=${this.startPos.x.toFixed(2)}, y=${this.startPos.y.toFixed(2)}`,
    );
    info.addField(
      "End Position",
      `x=${this.endPos.x.toFixed(2)}, y=${this.endPos.y.toFixed(2)}`,
    );

    // Calls renderInfo to display Edge information
    this.rightbar.renderInfo(info);

    this.rightbar.addButton(
      "Delete Edge",
      () => {
        const viewgraph = this.viewgraph;
        // Obtener las tablas de enrutamiento antes de eliminar la conexión
        const routingTable1 = viewgraph.getRoutingTable(this.connectedNodes.n1);
        const routingTable2 = viewgraph.getRoutingTable(this.connectedNodes.n2);

        // Crear el movimiento de eliminación de la arista con la información adicional
        const routingTables = new Map([
          [this.connectedNodes.n1, routingTable1],
          [this.connectedNodes.n2, routingTable2],
        ]);
        const move = new RemoveEdgeMove(
          viewgraph.getLayer(),
          this.connectedNodes,
          routingTables,
        );

        urManager.push(viewgraph, move);
      },
      "right-bar-delete-button",
    );
  }

  // Method to delete the edge
  delete() {
    // Remove the edge from the viewgraph and datagraph
    const { n1, n2 } = this.connectedNodes;
    this.viewgraph.removeEdge(n1, n2);
    console.log(`Edge ${n1},${n2} deleted.`);
    this.destroy();
  }

  destroy() {
    deselectElement();
    super.destroy();
  }

<<<<<<< HEAD
  public updatePosition(device1: ViewDevice, device2: ViewDevice) {
=======
  becomeTransparent() {
    this.alpha = 0.2;
  }

  becomeOpaque() {
    this.alpha = 1;
  }

  public updatePosition(device1: Device, device2: Device) {
>>>>>>> b3f8356a
    const dx = device2.x - device1.x;
    const dy = device2.y - device1.y;
    const angle = Math.atan2(dy, dx);

    const offsetX1 = ((device1.width + 5) / 2) * Math.cos(angle);
    const offsetY1 = ((device1.height + 5) / 2) * Math.sin(angle);
    const offsetX2 = ((device2.width + 5) / 2) * Math.cos(angle);
    const offsetY2 = ((device2.height + 5) / 2) * Math.sin(angle);

    const newStartPos: Point = new Point(
      device1.x + offsetX1,
      device1.y + offsetY1,
    );
    const newEndPos: Point = new Point(
      device2.x - offsetX2,
      device2.y - offsetY2,
    );

    this.drawEdge(newStartPos, newEndPos, Colors.Lightblue);
  }
}<|MERGE_RESOLUTION|>--- conflicted
+++ resolved
@@ -156,9 +156,6 @@
     super.destroy();
   }
 
-<<<<<<< HEAD
-  public updatePosition(device1: ViewDevice, device2: ViewDevice) {
-=======
   becomeTransparent() {
     this.alpha = 0.2;
   }
@@ -167,8 +164,7 @@
     this.alpha = 1;
   }
 
-  public updatePosition(device1: Device, device2: Device) {
->>>>>>> b3f8356a
+  public updatePosition(device1: ViewDevice, device2: ViewDevice) {
     const dx = device2.x - device1.x;
     const dy = device2.y - device1.y;
     const angle = Math.atan2(dy, dx);
