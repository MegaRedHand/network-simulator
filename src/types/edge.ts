import { Graphics } from "pixi.js";
import { ViewGraph } from "./graphs/viewgraph";
import { Device } from "./device";
import { deselectElement, selectElement } from "./viewportManager";
import { RightBar } from "..";

<<<<<<< HEAD
export interface Position {
  x: number;
  y: number;
=======
export enum Colors {
  Violet = 0x4b0082, // Violeta
  Burgundy = 0x6d071a, // Bordo
>>>>>>> ed52dc30
}

export class Edge extends Graphics {
  id: number;
  connectedNodes: { n1: number; n2: number };
<<<<<<< HEAD
  startPos: Position;
  endPos: Position;

  nodePosition(nodeId: number): Position | undefined {
    return this.connectedNodes.n1 === nodeId
      ? this.startPos
      : this.connectedNodes.n2 === nodeId
        ? this.endPos
        : undefined;
  }

  otherEnd(nodeId: number): number | undefined {
    return this.connectedNodes.n1 === nodeId
      ? this.connectedNodes.n2
      : this.connectedNodes.n2 === nodeId
        ? this.connectedNodes.n1
        : undefined;
=======
  startPos: { x: number; y: number };
  endPos: { x: number; y: number };
  viewgraph: ViewGraph;
  rightbar: RightBar;

  constructor(
    id: number,
    connectedNodes: { n1: number; n2: number },
    device1: Device,
    device2: Device,
    viewgraph: ViewGraph,
  ) {
    super();

    this.id = id;
    this.connectedNodes = connectedNodes;
    this.viewgraph = viewgraph;
    this.rightbar = RightBar.getInstance();

    this.updatePosition(device1, device2);

    this.eventMode = "static";
    this.interactive = true;
    this.cursor = "pointer";
    this.on("click", () => selectElement(this));
  }

  // Method to draw the line
  public drawEdge(
    startPos: { x: number; y: number },
    endPos: { x: number; y: number },
    color: number,
  ) {
    this.clear();
    this.moveTo(startPos.x, startPos.y);
    this.lineTo(endPos.x, endPos.y);
    this.stroke({ width: 3, color });
    this.startPos = startPos;
    this.endPos = endPos;
  }

  select() {
    this.highlight();
    this.showInfo();
  }

  deselect() {
    // TODO
    console.log("deselected");
    this.removeHighlight();
  }

  highlight() {
    this.drawEdge(this.startPos, this.endPos, Colors.Violet);
  }

  removeHighlight() {
    this.drawEdge(this.startPos, this.endPos, Colors.Burgundy);
  }

  // Method to show the Edge information
  showInfo() {
    // Calls renderInfo to display Edge information
    this.rightbar.renderInfo("Edge Information", [
      { label: "Edge ID", value: this.id.toString() },
      {
        label: "Connected Devices",
        value: `${this.connectedNodes.n1} <=> ${this.connectedNodes.n2}`,
      },
      {
        label: "Start Position",
        value: `x=${this.startPos.x.toFixed(2)}, y=${this.startPos.y.toFixed(2)}`,
      },
      {
        label: "End Position",
        value: `x=${this.endPos.x.toFixed(2)}, y=${this.endPos.y.toFixed(2)}`,
      },
    ]);

    // Adds the delete button using addButton
    this.rightbar.addButton("Delete Edge", () => this.deleteEdge());
  }

  // Method to delete the edge
  deleteEdge() {
    // Remove the edge from the viewgraph and datagraph
    deselectElement();
    this.viewgraph.removeEdge(this.id);

    console.log(`Edge with ID ${this.id} deleted.`);
  }

  public updatePosition(device1: Device, device2: Device) {
    const dx = device2.x - device1.x;
    const dy = device2.y - device1.y;
    const angle = Math.atan2(dy, dx);

    const offsetX1 = ((device1.width + 5) / 2) * Math.cos(angle);
    const offsetY1 = ((device1.height + 5) / 2) * Math.sin(angle);
    const offsetX2 = ((device2.width + 5) / 2) * Math.cos(angle);
    const offsetY2 = ((device2.height + 5) / 2) * Math.sin(angle);

    const newStartPos = { x: device1.x + offsetX1, y: device1.y + offsetY1 };
    const newEndPos = { x: device2.x - offsetX2, y: device2.y - offsetY2 };

    this.drawEdge(newStartPos, newEndPos, 0x6d071a);
  }

  public remove() {
    const { n1, n2 } = this.connectedNodes;
    const device1 = this.viewgraph.getDevice(n1);
    const device2 = this.viewgraph.getDevice(n2);

    // Remove the connection from each connected device
    if (device1) device1.connections.delete(this.id);
    if (device2) device2.connections.delete(this.id);

    // Remove the edge from the viewport
    this.viewgraph.getViewport().removeChild(this);
    this.destroy();

    console.log(
      `Edge with ID ${this.id} removed between devices ${n1} and ${n2}.`,
    );
>>>>>>> ed52dc30
  }
}<|MERGE_RESOLUTION|>--- conflicted
+++ resolved
@@ -4,41 +4,22 @@
 import { deselectElement, selectElement } from "./viewportManager";
 import { RightBar } from "..";
 
-<<<<<<< HEAD
 export interface Position {
   x: number;
   y: number;
-=======
+}
+
 export enum Colors {
   Violet = 0x4b0082, // Violeta
   Burgundy = 0x6d071a, // Bordo
->>>>>>> ed52dc30
+  Lightblue = 0x1E90FF, // celeste
 }
 
 export class Edge extends Graphics {
   id: number;
   connectedNodes: { n1: number; n2: number };
-<<<<<<< HEAD
   startPos: Position;
   endPos: Position;
-
-  nodePosition(nodeId: number): Position | undefined {
-    return this.connectedNodes.n1 === nodeId
-      ? this.startPos
-      : this.connectedNodes.n2 === nodeId
-        ? this.endPos
-        : undefined;
-  }
-
-  otherEnd(nodeId: number): number | undefined {
-    return this.connectedNodes.n1 === nodeId
-      ? this.connectedNodes.n2
-      : this.connectedNodes.n2 === nodeId
-        ? this.connectedNodes.n1
-        : undefined;
-=======
-  startPos: { x: number; y: number };
-  endPos: { x: number; y: number };
   viewgraph: ViewGraph;
   rightbar: RightBar;
 
@@ -64,12 +45,24 @@
     this.on("click", () => selectElement(this));
   }
 
+  nodePosition(nodeId: number): Position | undefined {
+    return this.connectedNodes.n1 === nodeId
+      ? this.startPos
+      : this.connectedNodes.n2 === nodeId
+        ? this.endPos
+        : undefined;
+  }
+
+  otherEnd(nodeId: number): number | undefined {
+    return this.connectedNodes.n1 === nodeId
+      ? this.connectedNodes.n2
+      : this.connectedNodes.n2 === nodeId
+        ? this.connectedNodes.n1
+        : undefined;
+  }
+
   // Method to draw the line
-  public drawEdge(
-    startPos: { x: number; y: number },
-    endPos: { x: number; y: number },
-    color: number,
-  ) {
+  public drawEdge(startPos: Position, endPos: Position, color: number) {
     this.clear();
     this.moveTo(startPos.x, startPos.y);
     this.lineTo(endPos.x, endPos.y);
@@ -94,7 +87,7 @@
   }
 
   removeHighlight() {
-    this.drawEdge(this.startPos, this.endPos, Colors.Burgundy);
+    this.drawEdge(this.startPos, this.endPos, Colors.Lightblue);
   }
 
   // Method to show the Edge information
@@ -139,10 +132,16 @@
     const offsetX2 = ((device2.width + 5) / 2) * Math.cos(angle);
     const offsetY2 = ((device2.height + 5) / 2) * Math.sin(angle);
 
-    const newStartPos = { x: device1.x + offsetX1, y: device1.y + offsetY1 };
-    const newEndPos = { x: device2.x - offsetX2, y: device2.y - offsetY2 };
+    const newStartPos: Position = {
+      x: device1.x + offsetX1,
+      y: device1.y + offsetY1,
+    };
+    const newEndPos: Position = {
+      x: device2.x - offsetX2,
+      y: device2.y - offsetY2,
+    };
 
-    this.drawEdge(newStartPos, newEndPos, 0x6d071a);
+    this.drawEdge(newStartPos, newEndPos, Colors.Lightblue);
   }
 
   public remove() {
@@ -161,6 +160,5 @@
     console.log(
       `Edge with ID ${this.id} removed between devices ${n1} and ${n2}.`,
     );
->>>>>>> ed52dc30
   }
 }