import {
  FederatedPointerEvent,
  Graphics,
  GraphicsContext,
  Ticker,
} from "pixi.js";
import { Edge } from "./edge";
import { deselectElement, isSelected, selectElement } from "./viewportManager";
import { circleGraphicsContext, Colors, ZIndexLevels } from "../utils";
import { RightBar, StyledInfo } from "../graphics/right_bar";
import { Position } from "./common";
import { ViewGraph } from "./graphs/viewgraph";
import { EmptyPayload, IpAddress, IPv4Packet } from "../packets/ip";
import { EchoRequest } from "../packets/icmp";
import { DeviceId, isRouter } from "./graphs/datagraph";

const contextPerPacketType: Record<string, GraphicsContext> = {
  IP: circleGraphicsContext(Colors.Green, 0, 0, 5),
  ICMP: circleGraphicsContext(Colors.Red, 0, 0, 5),
};

const highlightedPacketContext = circleGraphicsContext(Colors.Violet, 0, 0, 6);

export class Packet extends Graphics {
  speed = 200;
  progress = 0;
  viewgraph: ViewGraph;
  currentEdge: Edge;
  currentStart: number;
  color: number;
  type: string;
  sourceId: number;
  destinationId: number;

  rawPacket: IPv4Packet;

  static animationPaused = false;

  static pauseAnimation() {
    Packet.animationPaused = true;
  }

  static unpauseAnimation() {
    Packet.animationPaused = false;
  }

  constructor(
    viewgraph: ViewGraph,
    type: string,
    rawPacket: IPv4Packet,
    sourceid: number,
    destinationid: number,
  ) {
    super();

    this.viewgraph = viewgraph;
    this.type = type;

    this.context = contextPerPacketType[this.type];
    this.zIndex = ZIndexLevels.Packet;

    this.rawPacket = rawPacket;
    this.sourceId = sourceid;
    this.destinationId = destinationid;

    this.interactive = true;
    this.cursor = "pointer";
    this.on("click", this.onClick, this);
  }

  onClick(e: FederatedPointerEvent) {
    e.stopPropagation();
    selectElement(this);
  }

  select() {
    this.highlight();
    this.showInfo();
  }

  deselect() {
    this.removeHighlight();
  }

  showInfo() {
    const rightbar = RightBar.getInstance();
    const info = new StyledInfo("Packet Information");
    info.addField("Type", this.type);
    info.addField("Source ID", this.sourceId.toString());
    info.addField("Destination ID", this.destinationId.toString());
    info.addField("Source IP Address", this.rawPacket.sourceAddress.toString());
    info.addField(
      "Destination IP Address",
      this.rawPacket.destinationAddress.toString(),
    );

    rightbar.renderInfo(info);

    // Add a delete packet button with the delete button style
    rightbar.addButton(
      "Delete Packet",
      () => {
        this.delete();
      },
      "right-bar-delete-button",
    );
  }

  highlight() {
    this.context = highlightedPacketContext;
  }

  removeHighlight() {
    this.context = contextPerPacketType[this.type];
  }

  traverseEdge(edge: Edge, start: DeviceId): void {
    this.progress = 0;
    this.currentEdge = edge;
    this.currentStart = start;
    // Add packet as a child of the current edge
    this.currentEdge.addChild(this);
    this.updatePosition();
    Ticker.shared.add(this.animationTick, this);
  }

  routePacket(id: DeviceId): DeviceId | null {
    const device = this.viewgraph.datagraph.getDevice(id);
    if (isRouter(device)) {
      const result = device.routingTable.find((entry) => {
        const ip = IpAddress.parse(entry.ip);
        const mask = IpAddress.parse(entry.mask);
        console.log("considering entry:", entry);
        return this.rawPacket.destinationAddress.isInSubnet(ip, mask);
      });
      console.log("result:", result);
      return result === undefined ? null : result.iface;
    }
    return null;
  }

  animationTick(ticker: Ticker) {
    if (this.progress >= 1) {
      this.progress = 0;
      this.removeFromParent();
      const newStart = this.currentEdge.otherEnd(this.currentStart);
      this.currentStart = newStart;
      const newEdgeId = this.routePacket(newStart);

      const deleteSelf = () => {
        this.destroy();
        ticker.remove(this.animationTick, this);
        if (isSelected(this)) {
          deselectElement();
        }
      };

      if (newEdgeId === null) {
        deleteSelf();
        return;
      }
      const currentNodeEdges = this.viewgraph.getConnections(newStart);
      this.currentEdge = currentNodeEdges.find((edge) => {
        return edge.otherEnd(newStart) === newEdgeId;
      });
      if (this.currentEdge === undefined) {
        deleteSelf();
        return;
      }
      this.currentEdge.addChild(this);
    }
    if (!Packet.animationPaused) {
      this.progress += (ticker.deltaMS * this.speed) / 100000;
    }

    this.updatePosition();
  }

  updatePosition() {
    const current = this.currentEdge;
    const start = this.currentStart;

    const startPos = current.nodePosition(start);
    const endPos = current.nodePosition(current.otherEnd(start));
    this.setPositionAlongEdge(startPos, endPos, this.progress);
  }

  /// Updates the position according to the current progress.
  setPositionAlongEdge(start: Position, end: Position, progress: number) {
    const dx = end.x - start.x;
    const dy = end.y - start.y;

<<<<<<< HEAD
=======
    // Move packet
>>>>>>> 292eb828
    this.x = start.x + progress * dx;
    this.y = start.y + progress * dy;
  }

  delete() {
    // Remove packet from Ticker to stop animation
    Ticker.shared.remove(this.animationTick, this);

    // Remove all event listeners
    this.removeAllListeners();

    // Remove packet from parent edge
    this.removeFromParent();

    // Deselect the packet if it's selected
    if (isSelected(this)) {
      deselectElement();
    }

    // Destroy the packet
    this.destroy();
  }
}

export function sendPacket(
  viewgraph: ViewGraph,
  packetType: string,
  originId: DeviceId,
  destinationId: DeviceId,
) {
  console.log(
    `Sending ${packetType} packet from ${originId} to ${destinationId}`,
  );

  const originDevice = viewgraph.getDevice(originId);
  const destinationDevice = viewgraph.getDevice(destinationId);

  // TODO: allow user to choose which payload to send
  let payload;
  switch (packetType) {
    case "IP":
      payload = new EmptyPayload();
      break;
    case "ICMP":
      payload = new EchoRequest(0);
      break;
    default:
      console.warn("Tipo de paquete no reconocido");
      return;
  }
  const rawPacket = new IPv4Packet(
    originDevice.ip,
    destinationDevice.ip,
    payload,
  );
  const packet = new Packet(
    viewgraph,
    packetType,
    rawPacket,
    originId,
    destinationId,
  );
  const originConnections = viewgraph.getConnections(originId);
  if (originConnections.length === 0) {
    console.warn(`No se encontró un dispositivo con ID ${originId}.`);
    return;
  }
  let firstEdge = originConnections.find((edge) => {
    return edge.otherEnd(originId) === destinationId;
  });
  if (firstEdge === undefined) {
    firstEdge = originConnections[0];
  }
  packet.traverseEdge(firstEdge, originId);
}<|MERGE_RESOLUTION|>--- conflicted
+++ resolved
@@ -190,10 +190,6 @@
     const dx = end.x - start.x;
     const dy = end.y - start.y;
 
-<<<<<<< HEAD
-=======
-    // Move packet
->>>>>>> 292eb828
     this.x = start.x + progress * dx;
     this.y = start.y + progress * dy;
   }
