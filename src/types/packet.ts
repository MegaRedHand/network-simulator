--- conflicted
+++ resolved
@@ -69,23 +69,13 @@
 
 export class Packet extends Graphics {
   packetId: string;
-<<<<<<< HEAD
   speed = 100;
   progress = 0;
   currStart: DeviceId;
   currEnd: DeviceId;
-  graph: ViewGraph | DataGraph;
+  viewgraph: ViewGraph;
   type: string;
   rawPacket: EthernetFrame;
-=======
-  protected speed = 100;
-  protected progress = 0;
-  protected currStart: DeviceId;
-  protected currEnd: DeviceId;
-  protected viewgraph: ViewGraph;
-  protected type: string;
-  protected rawPacket: EthernetFrame;
->>>>>>> dac01de8
   ctx: GlobalContext;
   belongingLayer: Layer;
 
