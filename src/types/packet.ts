import {
  FederatedPointerEvent,
  Graphics,
  GraphicsContext,
  Ticker,
} from "pixi.js";
import { deselectElement, isSelected, selectElement } from "./viewportManager";
import { circleGraphicsContext, Colors, ZIndexLevels } from "../utils/utils";
import { RightBar, StyledInfo } from "../graphics/right_bar";
import { Position } from "./common";
import { ViewGraph } from "./graphs/viewgraph";
import { Layer } from "./layer";
//import { EchoMessage } from "../packets/icmp";
import { DataGraph, DeviceId } from "./graphs/datagraph";
import { EthernetFrame, IP_PROTOCOL_TYPE } from "../packets/ethernet";
import { ICMP_PROTOCOL_NUMBER, IPv4Packet } from "../packets/ip";
import { GlobalContext } from "../context";
import { DataRouter, DataSwitch } from "./data-devices";
import {
  ICMP_REPLY_TYPE_NUMBER,
  ICMP_REQUEST_TYPE_NUMBER,
  IcmpPacket,
} from "../packets/icmp";

const contextPerPacketType: Record<string, GraphicsContext> = {
  IP: circleGraphicsContext(Colors.Green, 0, 0, 5),
  "ICMP-8": circleGraphicsContext(Colors.Red, 0, 0, 5),
  "ICMP-0": circleGraphicsContext(Colors.Yellow, 0, 0, 5),
<<<<<<< HEAD
  EMPTY: circleGraphicsContext(Colors.Grey, 0, 0, 5),
=======
  TCP: circleGraphicsContext(Colors.Hazel, 0, 0, 5), // for HTTP
>>>>>>> b3f8356a
};

const highlightedPacketContext = circleGraphicsContext(Colors.Violet, 0, 0, 6);

export interface PacketLocation {
  startId: DeviceId;
  endId: DeviceId;
  currProgress: number;
}

interface PacketContext {
  type: string;
  layer: Layer;
}

function packetIsVisible(
  _: ViewGraph | DataGraph,
  isVisible: boolean,
): _ is ViewGraph {
  return isVisible;
}

function packetContext(frame: EthernetFrame): PacketContext {
  if (frame.payload.type() === IP_PROTOCOL_TYPE) {
    const datagram = frame.payload as IPv4Packet;
    if (datagram.payload.protocol() === ICMP_PROTOCOL_NUMBER) {
      const packet = datagram.payload as IcmpPacket;
      if (packet.type === ICMP_REQUEST_TYPE_NUMBER) {
        return { type: "ICMP-8", layer: Layer.Network };
      }
      if (packet.type === ICMP_REPLY_TYPE_NUMBER) {
        return { type: "ICMP-0", layer: Layer.Network };
      }
    }
  }
  return { type: "EMPTY", layer: Layer.Link };
}

export class Packet extends Graphics {
  packetId: string;
  protected speed = 100;
  protected progress = 0;
  protected currStart: DeviceId;
  protected currEnd: DeviceId;
  protected graph: ViewGraph | DataGraph;
  protected type: string;
  protected rawPacket: EthernetFrame;
  ctx: GlobalContext;
  belongingLayer: Layer;

<<<<<<< HEAD
  static animationPaused = false;

  static pauseAnimation() {
    Packet.animationPaused = true;
  }

  static resumeAnimation() {
    Packet.animationPaused = false;
  }

  constructor(
    graph: ViewGraph | DataGraph,
    rawPacket: EthernetFrame,
    ctx: GlobalContext,
    isVisible: boolean,
  ) {
=======
  constructor(viewgraph: ViewGraph, type: string, rawPacket: EthernetFrame) {
>>>>>>> b3f8356a
    super();
    this.packetId = crypto.randomUUID();
    this.graph = graph;
    const { type, layer } = packetContext(rawPacket);
    this.belongingLayer = layer;
    this.type = type;
    this.context = contextPerPacketType[this.type];
    this.zIndex = ZIndexLevels.Packet;

    this.rawPacket = rawPacket;
    this.ctx = ctx;
    this.interactive = true;
    this.cursor = "pointer";
    this.on("click", this.onClick, this);
    this.on("tap", this.onClick, this);
    // register in Packet Manger
    ctx.getViewGraph().getPacketManager().registerPacket(this);
    this.visible = isVisible;
  }

  setProgress(progress: number) {
    this.progress = progress;
  }

  onClick(e: FederatedPointerEvent) {
    e.stopPropagation();
    selectElement(this);
  }

  select() {
    this.highlight();
    this.showInfo();
  }

  deselect() {
    this.removeHighlight();
  }

  private getPacketDetails(layer: Layer, rawPacket: EthernetFrame) {
    return rawPacket.getDetails(layer);
  }

  getPacketLocation(): PacketLocation {
    return {
      startId: this.currStart,
      endId: this.currEnd,
      currProgress: this.progress,
    };
  }

  showInfo() {
    const rightbar = RightBar.getInstance();
    if (!rightbar) {
      console.error("RightBar instance not found.");
      return;
    }

    const info = new StyledInfo("Packet Information");
    info.addField("Type", this.type);
    info.addField("Source MAC Address", this.rawPacket.source.toString());
    info.addField(
      "Destination MAC Address",
      this.rawPacket.destination.toString(),
    );

    rightbar.renderInfo(info);

    // Add a delete packet button with the delete button style
    rightbar.addButton(
      "Delete Packet",
      () => {
        this.delete();
      },
      "right-bar-delete-button",
    );

    // Add a toggle info section for packet details
    const packetDetails = this.getPacketDetails(
      this.belongingLayer,
      this.rawPacket,
    );

    rightbar.addToggleButton("Packet Details", packetDetails);
  }

  highlight() {
    this.context = highlightedPacketContext;
  }

  removeHighlight() {
    if (!this.context || !contextPerPacketType[this.type]) {
      console.warn("Context or packet type context is null");
      return;
    }
    this.context = contextPerPacketType[this.type];
  }

  getCurrStart(): DeviceId {
    return this.currStart;
  }

  getCurrEnd(): DeviceId {
    return this.currEnd;
  }

  getProgress(): number {
    return this.progress;
  }

  getRawPacket(): EthernetFrame {
    return this.rawPacket;
  }

<<<<<<< HEAD
  getType(): string {
    return this.type;
  }
=======
    // Update progress with normalized speed
    this.progress +=
      (ticker.deltaMS * normalizedSpeed * this.viewgraph.getSpeed()) / 1000;
>>>>>>> b3f8356a

  setCurrStart(id: DeviceId) {
    this.currStart = id;
  }

  deliverPacket() {
    const newStartDevice = this.graph.getDevice(this.currEnd);

    // Viewgraph may return undefined when trying to get the device
    // as the device may have been removed by the user.
    if (!newStartDevice) {
      return;
    }
    newStartDevice.receiveFrame(this.rawPacket);
  }

  traverseEdge(startId: DeviceId, endId: DeviceId): void {
    this.currStart = startId;
    this.currEnd = endId;

    // if the packet is shown in viewgraph
    if (packetIsVisible(this.graph, this.visible)) {
      const currEdge = this.graph.getEdge(startId, endId);
      currEdge.addChild(this);
      const start = currEdge.nodePosition(this.currStart);
      const end = currEdge.nodePosition(this.currEnd);
      this.updatePosition(start, end);
    } else {
      this.updatePosition();
    }
    Ticker.shared.add(this.animationTick, this);
  }

  animationTick(ticker: Ticker) {
    let start: Position;
    let end: Position;
    if (packetIsVisible(this.graph, this.visible)) {
      const currEdge = this.graph.getEdge(this.currStart, this.currEnd);
      if (!currEdge) {
        console.warn(
          `No edge connecting devices ${this.currStart} and ${this.currEnd} in viewgraph`,
        );
        this.delete();
        return;
      }
      start = currEdge.nodePosition(this.currStart);
      end = currEdge.nodePosition(this.currEnd);
    } else {
      const currStartDevice = this.graph.getDevice(this.currStart);
      const currEndDevice = this.graph.getDevice(this.currEnd);
      if (!currStartDevice) {
        console.warn("Current start device not found.");
        this.delete();
        return;
      }
      if (!currEndDevice) {
        console.warn("Current end device not found.");
        this.delete();
        return;
      }
      start = currStartDevice.getPosition();
      end = currEndDevice.getPosition();
    }

    const edgeLength = Math.sqrt(
      Math.pow(end.x - start.x, 2) + Math.pow(end.y - start.y, 2),
    );

    const normalizedSpeed = this.speed / edgeLength;

    if (!Packet.animationPaused) {
      const progressIncrement =
        (ticker.deltaMS * normalizedSpeed * this.ctx.getCurrentSpeed().value) /
        1000;
      this.progress += progressIncrement;
      this.updatePosition(start, end);
    }

    if (this.progress >= 1) {
      // Deliver packet
      this.deliverPacket();
      // Clean up
      this.delete();
    }
  }

  updatePosition(start?: Position, end?: Position) {
    if (start && end) {
      this.setPositionAlongEdge(start, end);
    } else {
      this.setPositionAlongEdge(
        this.graph.getDevice(this.currStart).getPosition(),
        this.graph.getDevice(this.currEnd).getPosition(),
      );
    }
  }

  /// Updates the position according to the current progress.
  private setPositionAlongEdge(start: Position, end: Position) {
    const dx = end.x - start.x;
    const dy = end.y - start.y;

    this.x = start.x + this.progress * dx;
    this.y = start.y + this.progress * dy;
  }

  animateDrop(deviceId: DeviceId) {
    // Drop the packet on the device
    const device = this.viewgraph.getDevice(deviceId);
    if (!device) {
      console.error("Device not found");
      return;
    }
    this.currentStart = deviceId;
    device.addChild(this);
    // Position is relative to the device
    this.x = 0;
    this.y = device.height;
    Ticker.shared.add(this.dropAnimationTick, this);
  }

  dropAnimationTick(ticker: Ticker) {
    const device = this.viewgraph.getDevice(this.currentStart);
    if (!device) {
      console.error("Device not found");
      return;
    }
    this.progress += (ticker.deltaMS * this.viewgraph.getSpeed()) / 1000;
    this.y = device.height + 30 * this.progress;
    let newAlpha = 1 - this.progress;
    if (newAlpha <= 0) {
      newAlpha = 0;
      // Clean up
      this.destroy();
      ticker.remove(this.dropAnimationTick, this);
      if (isSelected(this)) {
        deselectElement();
      }
      this.removeFromParent();
    }
    this.alpha = newAlpha;
  }

  delete() {
    // Remove packet from Ticker to stop animation
    Ticker.shared.remove(this.animationTick, this);
    Ticker.shared.remove(this.dropAnimationTick, this);

    this.removeAllListeners();

    // Remove packet from the edge
    this.removeFromParent();

    if (isSelected(this)) {
      deselectElement();
    }

    // Deregister packet from PacketManager
    this.ctx.getViewGraph().getPacketManager().deregisterPacket(this.packetId);
    this.destroy();
  }
}

<<<<<<< HEAD
export function sendViewPacket(
=======
function getPacketType(rawPacket: EthernetFrame): string {
  let type;
  if (rawPacket.payload instanceof IPv4Packet) {
    const payload = rawPacket.payload as IPv4Packet;
    type = payload.payload.getPacketType();
  } else {
    console.warn("Packet is not IPv4");
    type = "ICMP-8";
  }
  return type;
}

export function sendRawPacket(
>>>>>>> b3f8356a
  viewgraph: ViewGraph,
  srcId: DeviceId,
  rawPacket: EthernetFrame,
) {
  const srcMac = rawPacket.source;
  const dstMac = rawPacket.destination;
  console.log(
    `Sending frame from ${srcMac.toString()} to ${dstMac.toString()}`,
  );
  const originConnections = viewgraph.getConnections(srcId);
  if (originConnections.length === 0) {
    console.warn("El dispositivo de origen no tiene conexiones.");
    return;
  }
  let firstEdge = originConnections.find((edge) => {
    const otherId = edge.otherEnd(srcId);
    const otherDevice = viewgraph.getDevice(otherId);
    return otherDevice.mac.equals(dstMac);
  });
  if (firstEdge === undefined) {
    const datagraph = viewgraph.getDataGraph();
    firstEdge = originConnections.find((edge) => {
      const otherId = edge.otherEnd(srcId);
      const otherDevice = datagraph.getDevice(otherId);
      return (
        otherDevice instanceof DataRouter || otherDevice instanceof DataSwitch
      );
    });
  }
  if (firstEdge === undefined) {
    console.warn(
      "El dispositivo de origen no está conectado al destino, a un router o a un switch.",
    );
    return;
  }
<<<<<<< HEAD
  const packet = new Packet(viewgraph, rawPacket, viewgraph.ctx, true);
  packet.traverseEdge(srcId, firstEdge.otherEnd(srcId));
}

export function sendDataPacket(
  datagraph: DataGraph,
  srcId: DeviceId,
  rawPacket: EthernetFrame,
) {
  const srcMac = rawPacket.source;
  const dstMac = rawPacket.destination;
  console.log(
    `Sending frame from ${srcMac.toString()} to ${dstMac.toString()}`,
  );
  const originConnections = datagraph.getConnections(srcId);
  if (originConnections.length === 0) {
    console.warn("El dispositivo de origen no tiene conexiones.");
    return;
  }
  let firstHop = originConnections.find((otherId) => {
    const otherDevice = datagraph.getDevice(otherId);
    return otherDevice.mac.equals(dstMac);
  });
  if (firstHop === undefined) {
    firstHop = originConnections.find((otherId) => {
      const otherDevice = datagraph.getDevice(otherId);
      return (
        otherDevice instanceof DataRouter || otherDevice instanceof DataSwitch
      );
    });
  }
  if (firstHop === undefined) {
    console.warn(
      "El dispositivo de origen no está conectado al destino, a un router o a un switch.",
    );
    return;
  }
  const packet = new Packet(datagraph, rawPacket, datagraph.ctx, false);
  packet.traverseEdge(srcId, firstHop);
=======
  const type = getPacketType(rawPacket);
  const packet = new Packet(viewgraph, type, rawPacket);
  packet.traverseEdge(firstEdge, srcId);
}

export function dropPacket(
  viewgraph: ViewGraph,
  srcId: DeviceId,
  rawPacket: EthernetFrame,
) {
  const type = getPacketType(rawPacket);
  const packet = new Packet(viewgraph, type, rawPacket);
  packet.animateDrop(srcId);
>>>>>>> b3f8356a
}<|MERGE_RESOLUTION|>--- conflicted
+++ resolved
@@ -26,11 +26,8 @@
   IP: circleGraphicsContext(Colors.Green, 0, 0, 5),
   "ICMP-8": circleGraphicsContext(Colors.Red, 0, 0, 5),
   "ICMP-0": circleGraphicsContext(Colors.Yellow, 0, 0, 5),
-<<<<<<< HEAD
   EMPTY: circleGraphicsContext(Colors.Grey, 0, 0, 5),
-=======
   TCP: circleGraphicsContext(Colors.Hazel, 0, 0, 5), // for HTTP
->>>>>>> b3f8356a
 };
 
 const highlightedPacketContext = circleGraphicsContext(Colors.Violet, 0, 0, 6);
@@ -81,26 +78,12 @@
   ctx: GlobalContext;
   belongingLayer: Layer;
 
-<<<<<<< HEAD
-  static animationPaused = false;
-
-  static pauseAnimation() {
-    Packet.animationPaused = true;
-  }
-
-  static resumeAnimation() {
-    Packet.animationPaused = false;
-  }
-
   constructor(
+    ctx: GlobalContext,
     graph: ViewGraph | DataGraph,
     rawPacket: EthernetFrame,
-    ctx: GlobalContext,
     isVisible: boolean,
   ) {
-=======
-  constructor(viewgraph: ViewGraph, type: string, rawPacket: EthernetFrame) {
->>>>>>> b3f8356a
     super();
     this.packetId = crypto.randomUUID();
     this.graph = graph;
@@ -214,15 +197,9 @@
     return this.rawPacket;
   }
 
-<<<<<<< HEAD
   getType(): string {
     return this.type;
   }
-=======
-    // Update progress with normalized speed
-    this.progress +=
-      (ticker.deltaMS * normalizedSpeed * this.viewgraph.getSpeed()) / 1000;
->>>>>>> b3f8356a
 
   setCurrStart(id: DeviceId) {
     this.currStart = id;
@@ -293,13 +270,10 @@
 
     const normalizedSpeed = this.speed / edgeLength;
 
-    if (!Packet.animationPaused) {
-      const progressIncrement =
-        (ticker.deltaMS * normalizedSpeed * this.ctx.getCurrentSpeed().value) /
-        1000;
-      this.progress += progressIncrement;
-      this.updatePosition(start, end);
-    }
+    const progressIncrement =
+      (ticker.deltaMS * normalizedSpeed * this.ctx.getCurrentSpeed()) / 1000;
+    this.progress += progressIncrement;
+    this.updatePosition(start, end);
 
     if (this.progress >= 1) {
       // Deliver packet
@@ -330,13 +304,17 @@
   }
 
   animateDrop(deviceId: DeviceId) {
+    if (this.graph instanceof DataGraph) {
+      // If the packet is in the datagraph, we don't need to animate it
+      return;
+    }
     // Drop the packet on the device
-    const device = this.viewgraph.getDevice(deviceId);
+    const device = this.graph.getDevice(deviceId);
     if (!device) {
       console.error("Device not found");
       return;
     }
-    this.currentStart = deviceId;
+    this.currStart = deviceId;
     device.addChild(this);
     // Position is relative to the device
     this.x = 0;
@@ -345,12 +323,16 @@
   }
 
   dropAnimationTick(ticker: Ticker) {
-    const device = this.viewgraph.getDevice(this.currentStart);
+    if (this.graph instanceof DataGraph) {
+      // This shouldn't happen
+      return;
+    }
+    const device = this.graph.getDevice(this.currStart);
     if (!device) {
       console.error("Device not found");
       return;
     }
-    this.progress += (ticker.deltaMS * this.viewgraph.getSpeed()) / 1000;
+    this.progress += (ticker.deltaMS * this.graph.getSpeed()) / 1000;
     this.y = device.height + 30 * this.progress;
     let newAlpha = 1 - this.progress;
     if (newAlpha <= 0) {
@@ -386,23 +368,7 @@
   }
 }
 
-<<<<<<< HEAD
 export function sendViewPacket(
-=======
-function getPacketType(rawPacket: EthernetFrame): string {
-  let type;
-  if (rawPacket.payload instanceof IPv4Packet) {
-    const payload = rawPacket.payload as IPv4Packet;
-    type = payload.payload.getPacketType();
-  } else {
-    console.warn("Packet is not IPv4");
-    type = "ICMP-8";
-  }
-  return type;
-}
-
-export function sendRawPacket(
->>>>>>> b3f8356a
   viewgraph: ViewGraph,
   srcId: DeviceId,
   rawPacket: EthernetFrame,
@@ -438,8 +404,7 @@
     );
     return;
   }
-<<<<<<< HEAD
-  const packet = new Packet(viewgraph, rawPacket, viewgraph.ctx, true);
+  const packet = new Packet(viewgraph.ctx, viewgraph, rawPacket, true);
   packet.traverseEdge(srcId, firstEdge.otherEnd(srcId));
 }
 
@@ -476,12 +441,8 @@
     );
     return;
   }
-  const packet = new Packet(datagraph, rawPacket, datagraph.ctx, false);
+  const packet = new Packet(datagraph.ctx, datagraph, rawPacket, false);
   packet.traverseEdge(srcId, firstHop);
-=======
-  const type = getPacketType(rawPacket);
-  const packet = new Packet(viewgraph, type, rawPacket);
-  packet.traverseEdge(firstEdge, srcId);
 }
 
 export function dropPacket(
@@ -489,8 +450,6 @@
   srcId: DeviceId,
   rawPacket: EthernetFrame,
 ) {
-  const type = getPacketType(rawPacket);
-  const packet = new Packet(viewgraph, type, rawPacket);
+  const packet = new Packet(viewgraph.ctx, viewgraph, rawPacket, true);
   packet.animateDrop(srcId);
->>>>>>> b3f8356a
 }