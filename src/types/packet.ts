import {
  FederatedPointerEvent,
  Graphics,
  GraphicsContext,
  Ticker,
  Text,
} from "pixi.js";
import { deselectElement, isSelected, selectElement } from "./viewportManager";
import { circleGraphicsContext, Colors, ZIndexLevels } from "../utils/utils";
import { RightBar } from "../graphics/right_bar";
import { Position } from "./common";
import { ViewGraph } from "./graphs/viewgraph";
import { Layer, layerIncluded } from "./layer";
import { DataGraph, DeviceId } from "./graphs/datagraph";
import {
  EthernetFrame,
  IP_PROTOCOL_TYPE,
  ARP_PROTOCOL_TYPE,
} from "../packets/ethernet";
import {
  ICMP_PROTOCOL_NUMBER,
  IPv4Packet,
  TCP_PROTOCOL_NUMBER,
} from "../packets/ip";
import { GlobalContext } from "../context";
import { DataRouter, DataSwitch } from "./data-devices";
import {
  ICMP_REPLY_TYPE_NUMBER,
  ICMP_REQUEST_TYPE_NUMBER,
  IcmpPacket,
} from "../packets/icmp";
import { PacketInfo } from "../graphics/renderables/packet_info";
<<<<<<< HEAD
import { showWarning } from "../graphics/renderables/alert_manager";
import { ALERT_MESSAGES } from "../utils/constants/alert_constants";
=======
import {
  hideTooltip,
  removeTooltip,
  showTooltip,
} from "../graphics/renderables/canvas_tooltip_manager";
>>>>>>> 3817fe11

const contextPerPacketType: Record<string, GraphicsContext> = {
  HTTP: circleGraphicsContext(Colors.Hazel, 5), // for HTTP
  IP: circleGraphicsContext(Colors.Green, 5),
  "ICMP-8": circleGraphicsContext(Colors.Red, 5),
  "ICMP-0": circleGraphicsContext(Colors.Yellow, 5),
  ARP: circleGraphicsContext(Colors.Green, 5),
  EMPTY: circleGraphicsContext(Colors.Grey, 5),
};

const highlightedPacketContext = circleGraphicsContext(Colors.Violet, 6);

export interface PacketLocation {
  startId: DeviceId;
  endId: DeviceId;
  currProgress: number;
}

interface PacketContext {
  type: string;
  layer: Layer;
}

function packetContext(frame: EthernetFrame): PacketContext {
  if (frame.payload.type() === IP_PROTOCOL_TYPE) {
    const datagram = frame.payload as IPv4Packet;
    if (datagram.payload.protocol() === ICMP_PROTOCOL_NUMBER) {
      const packet = datagram.payload as IcmpPacket;
      if (packet.type === ICMP_REQUEST_TYPE_NUMBER) {
        return { type: "ICMP-8", layer: Layer.Network };
      }
      if (packet.type === ICMP_REPLY_TYPE_NUMBER) {
        return { type: "ICMP-0", layer: Layer.Network };
      }
    } else if (datagram.payload.protocol() === TCP_PROTOCOL_NUMBER) {
      // TODO: change when we have a TCP packet
      return { type: "HTTP", layer: Layer.App };
    }
  }
  if (frame.payload.type() === ARP_PROTOCOL_TYPE)
    return { type: "ARP", layer: Layer.Link };
  return { type: "EMPTY", layer: Layer.Link };
}

export class Packet extends Graphics {
  packetId: string;
  speed = 100;
  progress = 0;
  currStart: DeviceId;
  currEnd: DeviceId;
  viewgraph: ViewGraph;
  type: string;
  rawPacket: EthernetFrame;
  ctx: GlobalContext;
  belongingLayer: Layer;
  tooltip: Text | null = null;

  constructor(
    ctx: GlobalContext,
    viewgraph: ViewGraph,
    rawPacket: EthernetFrame,
  ) {
    super();
    this.packetId = crypto.randomUUID();
    this.viewgraph = viewgraph;
    const { type, layer } = packetContext(rawPacket);
    this.belongingLayer = layer;
    this.type = type;
    this.context = contextPerPacketType[this.type];
    this.zIndex = ZIndexLevels.Packet;

    this.visible = layerIncluded(layer, viewgraph.getLayer());

    this.rawPacket = rawPacket;
    this.ctx = ctx;
    this.interactive = true;
    this.cursor = "pointer";
    this.setupHoverTooltip();
    this.on("click", this.onClick, this);
    this.on("tap", this.onClick, this);
    // register in Packet Manager
    viewgraph.getPacketManager().registerPacket(this);
  }

  setProgress(progress: number) {
    this.progress = progress;
  }

  onClick(e: FederatedPointerEvent) {
    e.stopPropagation();
    selectElement(this);
  }

  select() {
    this.highlight();
    this.showInfo();
  }

  deselect() {
    this.removeHighlight();
  }

  getPacketDetails(layer: Layer, rawPacket: EthernetFrame) {
    return rawPacket.getDetails(layer);
  }

  isVisible(): boolean {
    return this.visible;
  }

  getPacketLocation(): PacketLocation {
    return {
      startId: this.currStart,
      endId: this.currEnd,
      currProgress: this.progress,
    };
  }

  showInfo() {
    const info = new PacketInfo(this);
    RightBar.getInstance().renderInfo(info);
  }

  highlight() {
    this.context = highlightedPacketContext;
  }

  removeHighlight() {
    if (!this.context || !contextPerPacketType[this.type]) {
      console.warn("Context or packet type context is null");
      return;
    }
    this.context = contextPerPacketType[this.type];
  }

  getCurrStart(): DeviceId {
    return this.currStart;
  }

  getCurrEnd(): DeviceId {
    return this.currEnd;
  }

  getProgress(): number {
    return this.progress;
  }

  getRawPacket(): EthernetFrame {
    return this.rawPacket;
  }

  getType(): string {
    return this.type;
  }

  setCurrStart(id: DeviceId) {
    this.currStart = id;
  }

  deliverPacket() {
    const newStartDevice = this.viewgraph.getDevice(this.currEnd);

    // Viewgraph may return undefined when trying to get the device
    // as the device may have been removed by the user.
    if (!newStartDevice) {
      return;
    }
    newStartDevice.receiveFrame(this.rawPacket, this.currStart);
  }

  traverseEdge(startId: DeviceId, endId: DeviceId): void {
    this.currStart = startId;
    this.currEnd = endId;

    const currEdge = this.viewgraph.getEdge(startId, endId);
    currEdge.addChild(this);
    const start = currEdge.nodePosition(this.currStart);
    const end = currEdge.nodePosition(this.currEnd);
    this.updatePosition(start, end);

    Ticker.shared.add(this.animationTick, this);
  }

  animationTick(ticker: Ticker) {
    const currEdge = this.viewgraph.getEdge(this.currStart, this.currEnd);
    if (!currEdge) {
      console.warn(
        `No edge connecting devices ${this.currStart} and ${this.currEnd} in viewgraph`,
      );
      this.delete();
      return;
    }
    const start = currEdge.nodePosition(this.currStart);
    const end = currEdge.nodePosition(this.currEnd);

    const edgeLength = Math.sqrt(
      Math.pow(end.x - start.x, 2) + Math.pow(end.y - start.y, 2),
    );

    const normalizedSpeed = this.speed / edgeLength;

    const progressIncrement =
      (ticker.deltaMS * normalizedSpeed * this.ctx.getCurrentSpeed()) / 1000;
    this.progress += progressIncrement;
    this.updatePosition(start, end);

    if (this.progress >= 1) {
      // Deliver packet
      this.deliverPacket();
      // Clean up
      this.delete();
    }
  }

  updatePosition(start?: Position, end?: Position) {
    if (start && end) {
      this.setPositionAlongEdge(start, end);
    } else {
      this.setPositionAlongEdge(
        this.viewgraph.getDevice(this.currStart).getPosition(),
        this.viewgraph.getDevice(this.currEnd).getPosition(),
      );
    }
  }

  /// Updates the position according to the current progress.
  private setPositionAlongEdge(start: Position, end: Position) {
    const dx = end.x - start.x;
    const dy = end.y - start.y;

    this.x = start.x + this.progress * dx;
    this.y = start.y + this.progress * dy;
  }

  animateDrop(deviceId: DeviceId) {
    if (this.viewgraph instanceof DataGraph) {
      // If the packet is in the datagraph, we don't need to animate it
      return;
    }
    // Drop the packet on the device
    const device = this.viewgraph.getDevice(deviceId);
    if (!device) {
      console.error("Device not found");
      return;
    }
    this.currStart = deviceId;
    device.addChild(this);
    // Position is relative to the device
    this.x = 0;
    this.y = device.height;
    Ticker.shared.add(this.dropAnimationTick, this);
  }

  dropAnimationTick(ticker: Ticker) {
    if (this.viewgraph instanceof DataGraph) {
      // This shouldn't happen
      return;
    }
    const device = this.viewgraph.getDevice(this.currStart);
    if (!device) {
      console.error("Device not found");
      return;
    }
    this.progress += (ticker.deltaMS * this.viewgraph.getSpeed()) / 1000;
    this.y = device.height + 30 * this.progress;
    let newAlpha = 1 - this.progress;
    if (newAlpha <= 0) {
      newAlpha = 0;
      // Clean up
      this.destroy();
      ticker.remove(this.dropAnimationTick, this);
      if (isSelected(this)) {
        deselectElement();
      }
      this.removeFromParent();
    }
    this.alpha = newAlpha;
  }

  delete() {
    // Remove packet from Ticker to stop animation
    Ticker.shared.remove(this.animationTick, this);
    Ticker.shared.remove(this.dropAnimationTick, this);

    this.removeAllListeners();

    // Remove packet from the edge
    this.removeFromParent();

    if (isSelected(this)) {
      deselectElement();
    }

    // Deregister packet from PacketManager
    this.ctx.getViewGraph().getPacketManager().deregisterPacket(this.packetId);
    removeTooltip(this, this.tooltip);
    this.destroy();
  }

  private setupHoverTooltip() {
    this.on("mouseover", () => {
      this.tooltip = showTooltip(this, this.type, 0, -15, this.tooltip);
    });

    this.on("mouseout", () => {
      hideTooltip(this.tooltip);
    });
  }
}

// TODO: Replace and nextHopId with the sending interface. Like this, the function
//       can manage to send the packet to each one of the interface connection.
export function sendViewPacket(
  viewgraph: ViewGraph,
  srcId: DeviceId,
  rawPacket: EthernetFrame,
  nextHopId?: DeviceId,
) {
  const srcMac = rawPacket.source;
  const dstMac = rawPacket.destination;
  console.debug(
    `Sending frame from ${srcMac.toString()} to ${dstMac.toString()}`,
  );
  const originConnections = viewgraph.getConnections(srcId);
  if (originConnections.length === 0) {
    console.warn("El dispositivo de origen no tiene conexiones.");
    return;
  }
  let firstEdge = originConnections.find((edge) => {
    const otherId = edge.otherEnd(srcId);
    const otherDevice = viewgraph.getDevice(otherId);
    return otherDevice.mac.equals(dstMac);
  });
  if (firstEdge === undefined) {
    const datagraph = viewgraph.getDataGraph();
    firstEdge = originConnections.find((edge) => {
      const otherId = edge.otherEnd(srcId);
      const otherDevice = datagraph.getDevice(otherId);
      return (
        otherDevice instanceof DataRouter || otherDevice instanceof DataSwitch
      );
    });
  }

  if (nextHopId) {
    const nextHopDevice = viewgraph.getDevice(nextHopId);

    // Verify if the next hop is a valid device
    if (!nextHopDevice) {
      showWarning(ALERT_MESSAGES.INEXISTENT_PORT(nextHopId.toString()));
      return;
    }

    // Verify if the next hop is a valid connection
    const isNeighbor = viewgraph
      .getConnections(srcId)
      .some((edge) => edge.otherEnd(srcId) === nextHopId);

    if (!isNeighbor) {
      showWarning(ALERT_MESSAGES.NON_NEIGHBOR_PORT(nextHopId.toString()));
      return;
    }
  }

  if (firstEdge === undefined && !nextHopId) {
    console.warn(
      "El dispositivo de origen no está conectado al destino, a un router o a un switch.",
    );
    return;
  }
  const packet = new Packet(viewgraph.ctx, viewgraph, rawPacket);
  packet.traverseEdge(srcId, nextHopId ? nextHopId : firstEdge.otherEnd(srcId));
}

export function dropPacket(
  viewgraph: ViewGraph,
  srcId: DeviceId,
  rawPacket: EthernetFrame,
) {
  const packet = new Packet(viewgraph.ctx, viewgraph, rawPacket);
  packet.animateDrop(srcId);
}<|MERGE_RESOLUTION|>--- conflicted
+++ resolved
@@ -30,16 +30,13 @@
   IcmpPacket,
 } from "../packets/icmp";
 import { PacketInfo } from "../graphics/renderables/packet_info";
-<<<<<<< HEAD
 import { showWarning } from "../graphics/renderables/alert_manager";
 import { ALERT_MESSAGES } from "../utils/constants/alert_constants";
-=======
 import {
   hideTooltip,
   removeTooltip,
   showTooltip,
 } from "../graphics/renderables/canvas_tooltip_manager";
->>>>>>> 3817fe11
 
 const contextPerPacketType: Record<string, GraphicsContext> = {
   HTTP: circleGraphicsContext(Colors.Hazel, 5), // for HTTP
