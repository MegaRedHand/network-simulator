import {
  FederatedPointerEvent,
  Graphics,
  GraphicsContext,
  Ticker,
} from "pixi.js";
import { Edge } from "./edge";
import { deselectElement, isSelected, selectElement } from "./viewportManager";
import { circleGraphicsContext, Colors, ZIndexLevels } from "../utils";
import { RightBar, StyledInfo } from "../graphics/right_bar";
import { Position } from "./common";
import { ViewGraph } from "./graphs/viewgraph";
import { EmptyPayload, IpAddress, IPv4Packet } from "../packets/ip";
import { EchoRequest, EchoReply } from "../packets/icmp";
import { DeviceId, isRouter } from "./graphs/datagraph";
import { Device } from "./devices";

const contextPerPacketType: Record<string, GraphicsContext> = {
  IP: circleGraphicsContext(Colors.Green, 0, 0, 5),
  "ICMP-0": circleGraphicsContext(Colors.Red, 0, 0, 5),
  "ICMP-8": circleGraphicsContext(Colors.Yellow, 0, 0, 5),
};

const highlightedPacketContext = circleGraphicsContext(Colors.Violet, 0, 0, 6);

export class Packet extends Graphics {
  speed = 200;
  progress = 0;
  viewgraph: ViewGraph;
  currentEdge: Edge;
  currentStart: number;
  color: number;
  type: string;
  destinationDevice: Device = null; // Cambiarlo

  rawPacket: IPv4Packet;

  static animationPaused = false;

  static pauseAnimation() {
    Packet.animationPaused = true;
  }

  static unpauseAnimation() {
    Packet.animationPaused = false;
  }

  constructor(viewgraph: ViewGraph, type: string, rawPacket: IPv4Packet) {
    super();

    this.viewgraph = viewgraph;
    this.type = type;

    this.context = contextPerPacketType[this.type];
    this.zIndex = ZIndexLevels.Packet;

    this.rawPacket = rawPacket;

    this.interactive = true;
    this.cursor = "pointer";
    this.on("click", this.onClick, this);
  }

  onClick(e: FederatedPointerEvent) {
    e.stopPropagation();
    selectElement(this);
  }

  select() {
    this.highlight();
    this.showInfo();
  }

  deselect() {
    this.removeHighlight();
  }

  private getPacketDetails(packet: IPv4Packet) {
    // Creates a dictionary with the data of the packet
    const packetDetails: Record<string, string | number | object> = {
      Version: packet.version,
      "Internet Header Length": packet.internetHeaderLength,
      "Type of Service": packet.typeOfService,
      "Total Length": packet.totalLength,
      Identification: packet.identification,
      Flags: packet.flags,
      "Fragment Offset": packet.fragmentOffset,
      "Time to Live": packet.timeToLive,
      Protocol: packet.protocol,
      "Header Checksum": packet.headerChecksum,
    };

    // Add payload details if available
    if (packet.payload instanceof EchoRequest) {
      const echoRequest = packet.payload as EchoRequest;
      packetDetails.Payload = {
        type: "EchoRequest",
        identifier: echoRequest.identifier,
        sequenceNumber: echoRequest.sequenceNumber,
        data: Array.from(echoRequest.data),
      };
    } else if (packet.payload instanceof EchoReply) {
      const echoReply = packet.payload as EchoReply;
      packetDetails.Payload = {
        type: "EchoReply",
        identifier: echoReply.identifier,
        sequenceNumber: echoReply.sequenceNumber,
        data: Array.from(echoReply.data),
      };
    } else {
      packetDetails.Payload = {
        type: "Unknown",
        protocol: packet.payload.protocol(),
      };
    }

    return packetDetails;
  }

  showInfo() {
    const rightbar = RightBar.getInstance();
    if (!rightbar) {
      console.error("RightBar instance not found.");
      return;
    }

    const info = new StyledInfo("Packet Information");
    info.addField("Type", this.type);
    info.addField("Source IP Address", this.rawPacket.sourceAddress.toString());
    info.addField(
      "Destination IP Address",
      this.rawPacket.destinationAddress.toString(),
    );

    rightbar.renderInfo(info);

    // Add a delete packet button with the delete button style
    rightbar.addButton(
      "Delete Packet",
      () => {
        this.delete();
      },
      "right-bar-delete-button",
    );

    // Add a toggle info section for packet details
    const packetDetails = this.getPacketDetails(this.rawPacket);

    rightbar.addToggleButton("Packet Details", packetDetails);
  }

  highlight() {
    this.context = highlightedPacketContext;
  }

  removeHighlight() {
    if (!this.context || !contextPerPacketType[this.type]) {
      console.warn("Context or packet type context is null");
      return;
    }
    this.context = contextPerPacketType[this.type];
  }

  traverseEdge(edge: Edge, start: DeviceId): void {
    this.progress = 0;
    this.currentEdge = edge;
    this.currentStart = start;
    // Add packet as a child of the current edge
    this.currentEdge.addChild(this);
    this.updatePosition();
    Ticker.shared.add(this.animationTick, this);
    console.log("Termino traverseEdge");
  }

  routePacket(id: DeviceId): DeviceId | null {
<<<<<<< HEAD
    const device = this.viewgraph.datagraph.getDevice(id);
    if (isRouter(device)) {
      const result = device.routingTable.find((entry) => {
        const ip = IpAddress.parse(entry.ip);
        const mask = IpAddress.parse(entry.mask);
        console.log("considering entry:", entry);
        return this.rawPacket.destinationAddress.isInSubnet(ip, mask);
      });
      // console.log("result:", result);
      return result === undefined ? null : result.iface;
=======
    const device = this.viewgraph.getDataGraph().getDevice(id);
    if (!device || !isRouter(device)) {
      return null;
>>>>>>> 55669e78
    }
    const result = device.routingTable.find((entry) => {
      const ip = IpAddress.parse(entry.ip);
      const mask = IpAddress.parse(entry.mask);
      console.log("considering entry:", entry);
      return this.rawPacket.destinationAddress.isInSubnet(ip, mask);
    });
    console.log("result:", result);
    return result === undefined ? null : result.iface;
  }

  animationTick(ticker: Ticker) {
    if (this.progress >= 1) {
      const deleteSelf = () => {
        this.destroy();
        ticker.remove(this.animationTick, this);
        if (isSelected(this)) {
          deselectElement();
        }
        console.log("Se corto animationTick");
      };

      if (this.destinationDevice) {
        this.destinationDevice.receivePacket(this);
        deleteSelf();
        return;
      }

      this.progress = 0;
      this.removeFromParent();
      const newStart = this.currentEdge.otherEnd(this.currentStart);
      this.currentStart = newStart;
      const newEndId = this.routePacket(newStart);

      if (newEndId === null) {
        deleteSelf();
        return;
      }

      const newEndDevice = this.viewgraph.getDevice(newEndId);

      if (this.rawPacket.destinationAddress == newEndDevice.ip) {
        this.destinationDevice = newEndDevice;
      }
      const currentNodeEdges = this.viewgraph.getConnections(newStart);
      this.currentEdge = currentNodeEdges.find((edge) => {
        return edge.otherEnd(newStart) === newEndId;
      });
      if (this.currentEdge === undefined) {
        deleteSelf();
        return;
      }
      this.currentEdge.addChild(this);
    }
    if (!Packet.animationPaused) {
      this.progress += (ticker.deltaMS * this.speed) / 100000;
    }

    this.updatePosition();
  }

  updatePosition() {
    const current = this.currentEdge;
    const start = this.currentStart;

    const startPos = current.nodePosition(start);
    const endPos = current.nodePosition(current.otherEnd(start));
    this.setPositionAlongEdge(startPos, endPos, this.progress);
  }

  /// Updates the position according to the current progress.
  setPositionAlongEdge(start: Position, end: Position, progress: number) {
    const dx = end.x - start.x;
    const dy = end.y - start.y;

    this.x = start.x + progress * dx;
    this.y = start.y + progress * dy;
  }

  delete() {
    // Remove packet from Ticker to stop animation
    Ticker.shared.remove(this.animationTick, this);

    // Remove all event listeners
    this.removeAllListeners();

    // Remove packet from parent edge
    this.removeFromParent();

    // Deselect the packet if it's selected
    if (isSelected(this)) {
      deselectElement();
    }

    // Destroy the packet
    this.destroy();
  }
}

// TODO: Remove?
// - packetType; manage in a more effective way the packet’s type so it can handle it without the paremeter.
// - originId and destinationId; logic regarding this two parameters ought to be manage with ip addresses,
//   or else, by obtaining both ids inside the function.
export function sendPacket(
  viewgraph: ViewGraph,
  rawPacket: IPv4Packet,
  packetType: string,
  originId: DeviceId,
  destinationId: DeviceId,
) {
  console.log(
    `Sending ${packetType} packet from ${rawPacket.sourceAddress} to ${rawPacket.destinationAddress}`,
  );

<<<<<<< HEAD
=======
  const originDevice = viewgraph.getDevice(originId);
  const destinationDevice = viewgraph.getDevice(destinationId);

  if (!originDevice || !destinationDevice) {
    console.warn("Origen o destino no encontrado.");
    return;
  }

  // TODO: allow user to choose which payload to send
  let payload;
  switch (packetType) {
    case "IP":
      payload = new EmptyPayload();
      break;
    case "ICMP":
      payload = new EchoRequest(0);
      break;
    default:
      console.warn("Tipo de paquete no reconocido");
      return;
  }
  const dstIp = destinationDevice.ip;
  const rawPacket = new IPv4Packet(originDevice.ip, dstIp, payload);
>>>>>>> 55669e78
  const packet = new Packet(viewgraph, packetType, rawPacket);

  const originConnections = viewgraph.getConnections(originId);
  if (originConnections.length === 0) {
    console.warn(`No se encontró un dispositivo con ID ${originId}.`);
    return;
  }
  let firstEdge = originConnections.find((edge) => {
    return edge.otherEnd(originId) === destinationId;
  });
  if (firstEdge === undefined) {
    firstEdge = originConnections.find((edge) => {
      return isRouter(
        viewgraph.getDataGraph().getDevice(edge.otherEnd(originId)),
      );
    });
  }
  if (firstEdge === undefined) {
    console.warn(
      "El dispositivo de origen no está conectado al destino o a un router.",
    );
    return;
  }
  packet.traverseEdge(firstEdge, originId);
  console.log("Termino sendPacket");
}<|MERGE_RESOLUTION|>--- conflicted
+++ resolved
@@ -173,22 +173,9 @@
   }
 
   routePacket(id: DeviceId): DeviceId | null {
-<<<<<<< HEAD
-    const device = this.viewgraph.datagraph.getDevice(id);
-    if (isRouter(device)) {
-      const result = device.routingTable.find((entry) => {
-        const ip = IpAddress.parse(entry.ip);
-        const mask = IpAddress.parse(entry.mask);
-        console.log("considering entry:", entry);
-        return this.rawPacket.destinationAddress.isInSubnet(ip, mask);
-      });
-      // console.log("result:", result);
-      return result === undefined ? null : result.iface;
-=======
     const device = this.viewgraph.getDataGraph().getDevice(id);
     if (!device || !isRouter(device)) {
       return null;
->>>>>>> 55669e78
     }
     const result = device.routingTable.find((entry) => {
       const ip = IpAddress.parse(entry.ip);
@@ -303,32 +290,11 @@
     `Sending ${packetType} packet from ${rawPacket.sourceAddress} to ${rawPacket.destinationAddress}`,
   );
 
-<<<<<<< HEAD
-=======
-  const originDevice = viewgraph.getDevice(originId);
-  const destinationDevice = viewgraph.getDevice(destinationId);
-
-  if (!originDevice || !destinationDevice) {
+  if (!viewgraph.getDevice(originId) || !viewgraph.getDevice(destinationId)) {
     console.warn("Origen o destino no encontrado.");
     return;
   }
 
-  // TODO: allow user to choose which payload to send
-  let payload;
-  switch (packetType) {
-    case "IP":
-      payload = new EmptyPayload();
-      break;
-    case "ICMP":
-      payload = new EchoRequest(0);
-      break;
-    default:
-      console.warn("Tipo de paquete no reconocido");
-      return;
-  }
-  const dstIp = destinationDevice.ip;
-  const rawPacket = new IPv4Packet(originDevice.ip, dstIp, payload);
->>>>>>> 55669e78
   const packet = new Packet(viewgraph, packetType, rawPacket);
 
   const originConnections = viewgraph.getConnections(originId);
