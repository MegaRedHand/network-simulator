--- conflicted
+++ resolved
@@ -32,20 +32,12 @@
 import { PacketInfo } from "../graphics/renderables/packet_info";
 
 const contextPerPacketType: Record<string, GraphicsContext> = {
-<<<<<<< HEAD
-  IP: circleGraphicsContext(Colors.Green, 0, 0, 5),
-  "ICMP-8": circleGraphicsContext(Colors.Red, 0, 0, 5),
-  "ICMP-0": circleGraphicsContext(Colors.Yellow, 0, 0, 5),
-  HTTP: circleGraphicsContext(Colors.Hazel, 0, 0, 5), // for HTTP
-  ARP: circleGraphicsContext(Colors.Green, 0, 0, 5),
-  EMPTY: circleGraphicsContext(Colors.Grey, 0, 0, 5),
-=======
+  HTTP: circleGraphicsContext(Colors.Hazel, 5), // for HTTP
   IP: circleGraphicsContext(Colors.Green, 5),
   "ICMP-8": circleGraphicsContext(Colors.Red, 5),
   "ICMP-0": circleGraphicsContext(Colors.Yellow, 5),
+  ARP: circleGraphicsContext(Colors.Green, 5),
   EMPTY: circleGraphicsContext(Colors.Grey, 5),
-  HTTP: circleGraphicsContext(Colors.Hazel, 5), // for HTTP
->>>>>>> 8147e3d6
 };
 
 const highlightedPacketContext = circleGraphicsContext(Colors.Violet, 6);
