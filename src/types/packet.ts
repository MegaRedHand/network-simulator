import {
  FederatedPointerEvent,
  Graphics,
  GraphicsContext,
  Ticker,
} from "pixi.js";
import { Edge } from "./edge";
import { deselectElement, isSelected, selectElement } from "./viewportManager";
import { circleGraphicsContext, Colors, ZIndexLevels } from "../utils";
import { RightBar, StyledInfo } from "../graphics/right_bar";
import { Position } from "./common";
import { ViewGraph } from "./graphs/viewgraph";
import { Layer } from "../types/devices/layer";
<<<<<<< HEAD
import { DeviceId, isRouter } from "./graphs/datagraph";
=======
//import { EchoMessage } from "../packets/icmp";
import { DeviceId, isRouter, isSwitch } from "./graphs/datagraph";
import { EthernetFrame } from "../packets/ethernet";
>>>>>>> 6df9e6ec

const contextPerPacketType: Record<string, GraphicsContext> = {
  IP: circleGraphicsContext(Colors.Green, 0, 0, 5),
  "ICMP-8": circleGraphicsContext(Colors.Red, 0, 0, 5),
  "ICMP-0": circleGraphicsContext(Colors.Yellow, 0, 0, 5),
};

const highlightedPacketContext = circleGraphicsContext(Colors.Violet, 0, 0, 6);

export class Packet extends Graphics {
  private packetId: string;
  speed = 100;
  progress = 0;
  viewgraph: ViewGraph;
  currentEdge: Edge;
  currentStart: number;
  color: number;
  type: string;
  rawPacket: EthernetFrame;
  srcId: DeviceId;
  dstId: DeviceId;

  static animationPaused = false;

  static pauseAnimation() {
    Packet.animationPaused = true;
  }

  static unpauseAnimation() {
    Packet.animationPaused = false;
  }

  constructor(
    viewgraph: ViewGraph,
    type: string,
    srcId: DeviceId,
    dstId: DeviceId,
    rawPacket: EthernetFrame,
  ) {
    super();
    this.packetId = crypto.randomUUID();
    this.viewgraph = viewgraph;
    this.type = type;
    this.context = contextPerPacketType[this.type];
    this.zIndex = ZIndexLevels.Packet;
<<<<<<< HEAD
=======

    this.srcId = srcId;
    this.dstId = dstId;
>>>>>>> 6df9e6ec
    this.rawPacket = rawPacket;
    this.interactive = true;
    this.cursor = "pointer";
    this.on("click", this.onClick, this);
    this.on("tap", this.onClick, this);
  }

  onClick(e: FederatedPointerEvent) {
    e.stopPropagation();
    selectElement(this);
  }

  select() {
    this.highlight();
    this.showInfo();
  }

  deselect() {
    this.removeHighlight();
  }

  private getPacketDetails(layer: Layer, rawPacket: EthernetFrame) {
    return rawPacket.getDetails(layer);
  }

  showInfo() {
    const rightbar = RightBar.getInstance();
    if (!rightbar) {
      console.error("RightBar instance not found.");
      return;
    }

    const info = new StyledInfo("Packet Information");
    info.addField("Type", this.type);
    info.addField("Source MAC Address", this.rawPacket.source.toString());
    info.addField(
      "Destination MAC Address",
      this.rawPacket.destination.toString(),
    );

    rightbar.renderInfo(info);

    // Add a delete packet button with the delete button style
    rightbar.addButton(
      "Delete Packet",
      () => {
        this.delete();
      },
      "right-bar-delete-button",
    );

    // Add a toggle info section for packet details
    const packetDetails = this.getPacketDetails(
      this.viewgraph.getLayer(),
      this.rawPacket,
    );

    rightbar.addToggleButton("Packet Details", packetDetails);
  }

  highlight() {
    this.context = highlightedPacketContext;
  }

  removeHighlight() {
    if (!this.context || !contextPerPacketType[this.type]) {
      console.warn("Context or packet type context is null");
      return;
    }
    this.context = contextPerPacketType[this.type];
  }

  traverseEdge(edge: Edge, start: DeviceId): void {
    this.progress = 0;
    this.currentEdge = edge;
    this.currentStart = start;

    // Initialize logical tracking in DataGraph
    const nextDevice = edge.otherEnd(start);
    console.log(
      `[DATAGRAPH]: Initializing packet ${this.packetId} on edge ${start}->${nextDevice}`,
    );
    this.viewgraph
      .getDataGraph()
      .initializePacketProgress(this.packetId, start, nextDevice);

    this.currentEdge.addChild(this);
    this.updatePosition();
    Ticker.shared.add(this.animationTick, this);
  }

  async animationTick(ticker: Ticker) {
    if (this.progress >= 1) {
      this.progress = 0;
      this.removeFromParent();
      const newStart = this.currentEdge.otherEnd(this.currentStart);
      const newStartDevice = this.viewgraph.getDevice(newStart);

      if (!newStartDevice) {
        console.log("[DATAGRAPH]: Device not found, deleting packet");
        this.delete();
        return;
      }

      console.log(newStartDevice);

      this.currentStart = newStart;
      ticker.remove(this.animationTick, this);
      const newEndId = await newStartDevice.receivePacket(this);
      ticker.add(this.animationTick, this);

      if (newEndId === null) {
        console.log("[DATAGRAPH]: No next device, deleting packet");
        this.delete();
        return;
      }

      // Store current progress before updating
      const currentProgress = this.viewgraph
        .getDataGraph()
        .getPacketProgress(this.packetId);
      if (!currentProgress) {
        // Set the progress to 0 on the data edge
        console.log("[DATAGRAPH]: Packet progress not found, setting to 0");
        this.viewgraph
          .getDataGraph()
          .initializePacketProgress(this.packetId, newStart, newEndId);
      }

      // Update logical progress in DataGraph
      const success = this.viewgraph
        .getDataGraph()
        .movePacketToNextEdge(this.packetId, newEndId);

      if (!success) {
        console.log(
          "[DATAGRAPH]: Failed to move to next edge, deleting packet",
        );
        this.delete();
        return;
      }

      console.log(
        `[DATAGRAPH]: Moving packet from ${this.currentStart} to ${newEndId}`,
      );

      this.currentEdge = this.viewgraph.getEdge(
        Edge.generateConnectionKey({ n1: this.currentStart, n2: newEndId }),
      );

      if (this.currentEdge === undefined) {
        console.log("[DATAGRAPH]: No visual edge found, deleting packet");
        this.delete();
        return;
      }

      this.currentEdge.addChild(this);
    }

    // Rest of the method remains the same
    const start = this.currentEdge.startPos;
    const end = this.currentEdge.endPos;
    const edgeLength = Math.sqrt(
      Math.pow(end.x - start.x, 2) + Math.pow(end.y - start.y, 2),
    );

    const normalizedSpeed = this.speed / edgeLength;

    if (!Packet.animationPaused) {
      const progressIncrement =
        (ticker.deltaMS * normalizedSpeed * this.viewgraph.getSpeed()) / 1000;
      this.progress += progressIncrement;

      // Update logical progress in DataGraph
      this.viewgraph
        .getDataGraph()
        .updatePacketProgress(this.packetId, this.progress);

      // Log progress at 25% intervals
      if (
        Math.floor(this.progress * 4) >
        Math.floor((this.progress - progressIncrement) * 4)
      ) {
        console.log(
          `[DATAGRAPH]: Packet ${this.packetId} at ${(this.progress * 100).toFixed(0)}% of edge`,
        );
      }
    }

    this.updatePosition();
  }

  updatePosition() {
    const startPos = this.currentEdge.nodePosition(this.currentStart);
    const endPos = this.currentEdge.nodePosition(
      this.currentEdge.otherEnd(this.currentStart),
    );
    this.setPositionAlongEdge(startPos, endPos, this.progress);
  }

  /// Updates the position according to the current progress.
  setPositionAlongEdge(start: Position, end: Position, progress: number) {
    const dx = end.x - start.x;
    const dy = end.y - start.y;

    this.x = start.x + progress * dx;
    this.y = start.y + progress * dy;
  }

  delete() {
    // Remove logical tracking
    console.log(`[DATAGRAPH]: Removing packet ${this.packetId}`);
    this.viewgraph.getDataGraph().removePacketProgress(this.packetId);

    Ticker.shared.remove(this.animationTick, this);
    this.removeAllListeners();
    this.removeFromParent();

    if (isSelected(this)) {
      deselectElement();
    }

    this.destroy();
  }
}

export function sendRawPacket(
  viewgraph: ViewGraph,
  srcId: DeviceId,
  dstId: DeviceId,
  rawPacket: EthernetFrame,
) {
  const srcMac = rawPacket.source;
  const dstMac = rawPacket.destination;
  console.log(
    `Sending frame from ${srcMac.toString()} to ${dstMac.toString()}`,
  );

  const originConnections = viewgraph.getConnections(srcId);
  if (originConnections.length === 0) {
    console.warn("El dispositivo de origen no tiene conexiones.");
    return;
  }
  let firstEdge = originConnections.find((edge) => {
    const otherId = edge.otherEnd(srcId);
    const otherDevice = viewgraph.getDevice(otherId);
    return otherDevice.mac.equals(dstMac);
  });
  if (firstEdge === undefined) {
    const datagraph = viewgraph.getDataGraph();
    firstEdge = originConnections.find((edge) => {
      const otherId = edge.otherEnd(srcId);
      const otherDevice = datagraph.getDevice(otherId);
      return isRouter(otherDevice) || isSwitch(otherDevice);
    });
  }
  if (firstEdge === undefined) {
    console.warn(
      "El dispositivo de origen no está conectado al destino, a un router o a un switch.",
    );
    return;
  }
  const packet = new Packet(viewgraph, "ICMP-8", srcId, dstId, rawPacket);
  packet.traverseEdge(firstEdge, srcId);
}<|MERGE_RESOLUTION|>--- conflicted
+++ resolved
@@ -11,13 +11,8 @@
 import { Position } from "./common";
 import { ViewGraph } from "./graphs/viewgraph";
 import { Layer } from "../types/devices/layer";
-<<<<<<< HEAD
-import { DeviceId, isRouter } from "./graphs/datagraph";
-=======
-//import { EchoMessage } from "../packets/icmp";
 import { DeviceId, isRouter, isSwitch } from "./graphs/datagraph";
 import { EthernetFrame } from "../packets/ethernet";
->>>>>>> 6df9e6ec
 
 const contextPerPacketType: Record<string, GraphicsContext> = {
   IP: circleGraphicsContext(Colors.Green, 0, 0, 5),
@@ -63,12 +58,8 @@
     this.type = type;
     this.context = contextPerPacketType[this.type];
     this.zIndex = ZIndexLevels.Packet;
-<<<<<<< HEAD
-=======
-
     this.srcId = srcId;
     this.dstId = dstId;
->>>>>>> 6df9e6ec
     this.rawPacket = rawPacket;
     this.interactive = true;
     this.cursor = "pointer";
