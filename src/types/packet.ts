import {
  FederatedPointerEvent,
  Graphics,
  GraphicsContext,
  Ticker,
  Text,
} from "pixi.js";
import { deselectElement, isSelected, selectElement } from "./viewportManager";
import { circleGraphicsContext, Colors, ZIndexLevels } from "../utils/utils";
import { RightBar } from "../graphics/right_bar";
import { Position } from "./common";
import { ViewGraph } from "./graphs/viewgraph";
import { Layer, layerIncluded } from "./layer";
import { DataGraph, DeviceId } from "./graphs/datagraph";
import {
  EthernetFrame,
  IP_PROTOCOL_TYPE,
  ARP_PROTOCOL_TYPE,
} from "../packets/ethernet";
import {
  ICMP_PROTOCOL_NUMBER,
  IPv4Packet,
  TCP_PROTOCOL_NUMBER,
} from "../packets/ip";
import { GlobalContext } from "../context";
import { DataRouter, DataSwitch } from "./data-devices";
import {
  ICMP_REPLY_TYPE_NUMBER,
  ICMP_REQUEST_TYPE_NUMBER,
  IcmpPacket,
} from "../packets/icmp";
import { PacketInfo } from "../graphics/renderables/packet_info";
import { showWarning } from "../graphics/renderables/alert_manager";
import { ALERT_MESSAGES } from "../utils/constants/alert_constants";
import {
  hideTooltip,
  removeTooltip,
  showTooltip,
} from "../graphics/renderables/canvas_tooltip_manager";
import { TcpSegment } from "../packets/tcp";

const contextPerPacketType: Record<string, GraphicsContext> = {
  HTTP: circleGraphicsContext(Colors.Burgundy, 5),
  TCP: circleGraphicsContext(Colors.Hazel, 5),
  IP: circleGraphicsContext(Colors.Green, 5),
  "ICMP-8": circleGraphicsContext(Colors.Red, 5),
  "ICMP-0": circleGraphicsContext(Colors.Yellow, 5),
  ARP: circleGraphicsContext(Colors.Green, 5),
  EMPTY: circleGraphicsContext(Colors.Grey, 5),
};

const highlightedPacketContext = circleGraphicsContext(Colors.Violet, 6);

export interface PacketLocation {
  startId: DeviceId;
  endId: DeviceId;
  currProgress: number;
}

interface PacketContext {
  type: string;
  layer: Layer;
}

function packetContext(frame: EthernetFrame): PacketContext {
  if (frame.payload.type() === IP_PROTOCOL_TYPE) {
    const datagram = frame.payload as IPv4Packet;
    if (datagram.payload.protocol() === ICMP_PROTOCOL_NUMBER) {
      const packet = datagram.payload as IcmpPacket;
      if (packet.type === ICMP_REQUEST_TYPE_NUMBER) {
        return { type: "ICMP-8", layer: Layer.Network };
      }
      if (packet.type === ICMP_REPLY_TYPE_NUMBER) {
        return { type: "ICMP-0", layer: Layer.Network };
      }
    } else if (datagram.payload.protocol() === TCP_PROTOCOL_NUMBER) {
      const segment = datagram.payload as TcpSegment;
      // TODO: we should have classes for each APP-layer protocol
      // and use them to get the protocol type
      if (segment.data.length > 0) {
        return { type: "HTTP", layer: Layer.App };
      }
      return { type: "TCP", layer: Layer.Transport };
    }
  }
  if (frame.payload.type() === ARP_PROTOCOL_TYPE)
    return { type: "ARP", layer: Layer.Link };
  return { type: "EMPTY", layer: Layer.Link };
}

export class Packet extends Graphics {
  packetId: string;
  speed = 100;
  progress = 0;
  currStart: DeviceId;
  currEnd: DeviceId;
  viewgraph: ViewGraph;
  type: string;
  rawPacket: EthernetFrame;
  ctx: GlobalContext;
  belongingLayer: Layer;
  tooltip: Text | null = null;

  constructor(
    ctx: GlobalContext,
    viewgraph: ViewGraph,
    rawPacket: EthernetFrame,
  ) {
    super();
    this.packetId = crypto.randomUUID();
    this.viewgraph = viewgraph;
    const { type, layer } = packetContext(rawPacket);
    this.belongingLayer = layer;
    this.type = type;
    this.context = contextPerPacketType[this.type];
    this.zIndex = ZIndexLevels.Packet;

    this.visible = layerIncluded(layer, viewgraph.getLayer());

    this.rawPacket = rawPacket;
    this.ctx = ctx;
    this.interactive = true;
    this.cursor = "pointer";
    this.setupHoverTooltip();
    this.on("click", this.onClick, this);
    this.on("tap", this.onClick, this);
    // register in Packet Manager
    viewgraph.getPacketManager().registerPacket(this);
  }

  setProgress(progress: number) {
    this.progress = progress;
  }

  onClick(e: FederatedPointerEvent) {
    e.stopPropagation();
    selectElement(this);
  }

  select() {
    this.highlight();
    this.showInfo();
  }

  deselect() {
    this.removeHighlight();
  }

  getPacketDetails(layer: Layer, rawPacket: EthernetFrame) {
    return rawPacket.getDetails(layer);
  }

  isVisible(): boolean {
    return this.visible;
  }

  getPacketLocation(): PacketLocation {
    return {
      startId: this.currStart,
      endId: this.currEnd,
      currProgress: this.progress,
    };
  }

  showInfo() {
    const info = new PacketInfo(this);
    RightBar.getInstance().renderInfo(info);
  }

  highlight() {
    this.context = highlightedPacketContext;
  }

  removeHighlight() {
    if (!this.context || !contextPerPacketType[this.type]) {
      console.warn("Context or packet type context is null");
      return;
    }
    this.context = contextPerPacketType[this.type];
  }

  getCurrStart(): DeviceId {
    return this.currStart;
  }

  getCurrEnd(): DeviceId {
    return this.currEnd;
  }

  getProgress(): number {
    return this.progress;
  }

  getRawPacket(): EthernetFrame {
    return this.rawPacket;
  }

  getType(): string {
    return this.type;
  }

  setCurrStart(id: DeviceId) {
    this.currStart = id;
  }

  deliverPacket() {
    const newStartDevice = this.viewgraph.getDevice(this.currEnd);

    // Viewgraph may return undefined when trying to get the device
    // as the device may have been removed by the user.
    if (!newStartDevice) {
      return;
    }

    const edge = this.viewgraph.getEdge(this.currStart, this.currEnd);
    if (!edge) {
      console.warn(
        `No edge connected devices ${this.currStart} and ${this.currEnd}`,
      );
      return;
    }

    const iface = edge.getDeviceInterface(this.currEnd);
    newStartDevice.receiveFrame(this.rawPacket, iface);
  }

  traverseEdge(startId: DeviceId, endId: DeviceId): void {
    this.currStart = startId;
    this.currEnd = endId;

    const currEdge = this.viewgraph.getEdge(startId, endId);
    currEdge.addChild(this);
    const start = currEdge.nodePosition(this.currStart);
    const end = currEdge.nodePosition(this.currEnd);
    this.updatePosition(start, end);

    Ticker.shared.add(this.animationTick, this);
  }

  animationTick(ticker: Ticker) {
    const currEdge = this.viewgraph.getEdge(this.currStart, this.currEnd);
    if (!currEdge) {
      console.warn(
        `No edge connecting devices ${this.currStart} and ${this.currEnd} in viewgraph`,
      );
      this.delete();
      return;
    }
    const start = currEdge.nodePosition(this.currStart);
    const end = currEdge.nodePosition(this.currEnd);

    const edgeLength = Math.sqrt(
      Math.pow(end.x - start.x, 2) + Math.pow(end.y - start.y, 2),
    );

    const normalizedSpeed = this.speed / edgeLength;

    const progressIncrement =
      (ticker.deltaMS * normalizedSpeed * this.ctx.getCurrentSpeed()) / 1000;
    this.progress += progressIncrement;
    this.updatePosition(start, end);

    if (this.progress >= 1) {
      // Deliver packet
      this.deliverPacket();
      // Clean up
      this.delete();
    }
  }

  updatePosition(start?: Position, end?: Position) {
    if (start && end) {
      this.setPositionAlongEdge(start, end);
    } else {
      this.setPositionAlongEdge(
        this.viewgraph.getDevice(this.currStart).getPosition(),
        this.viewgraph.getDevice(this.currEnd).getPosition(),
      );
    }
  }

  /// Updates the position according to the current progress.
  private setPositionAlongEdge(start: Position, end: Position) {
    const dx = end.x - start.x;
    const dy = end.y - start.y;

    this.x = start.x + this.progress * dx;
    this.y = start.y + this.progress * dy;
  }

  animateDrop(deviceId: DeviceId) {
    if (this.viewgraph instanceof DataGraph) {
      // If the packet is in the datagraph, we don't need to animate it
      return;
    }
    // Drop the packet on the device
    const device = this.viewgraph.getDevice(deviceId);
    if (!device) {
      console.error("Device not found");
      return;
    }
    this.currStart = deviceId;
    device.addChild(this);
    // Position is relative to the device
    this.x = 0;
    this.y = device.height;
    Ticker.shared.add(this.dropAnimationTick, this);
  }

  dropAnimationTick(ticker: Ticker) {
    if (this.viewgraph instanceof DataGraph) {
      // This shouldn't happen
      return;
    }
    const device = this.viewgraph.getDevice(this.currStart);
    if (!device) {
      console.error("Device not found");
      return;
    }
    this.progress += (ticker.deltaMS * this.viewgraph.getSpeed()) / 1000;
    this.y = device.height + 30 * this.progress;
    let newAlpha = 1 - this.progress;
    if (newAlpha <= 0) {
      newAlpha = 0;
      // Clean up
      this.destroy();
      ticker.remove(this.dropAnimationTick, this);
      if (isSelected(this)) {
        deselectElement();
      }
      this.removeFromParent();
    }
    this.alpha = newAlpha;
  }

  delete() {
    // Remove packet from Ticker to stop animation
    Ticker.shared.remove(this.animationTick, this);
    Ticker.shared.remove(this.dropAnimationTick, this);

    this.removeAllListeners();

    // Remove packet from the edge
    this.removeFromParent();

    if (isSelected(this)) {
      deselectElement();
    }

    // Deregister packet from PacketManager
    this.ctx.getViewGraph().getPacketManager().deregisterPacket(this.packetId);
    removeTooltip(this, this.tooltip);
    this.destroy();
  }

  private setupHoverTooltip() {
    this.on("mouseover", () => {
      this.tooltip = showTooltip(this, this.type, 0, -15, this.tooltip);
    });

    this.on("mouseout", () => {
      hideTooltip(this.tooltip);
    });
  }
}

// TODO: Replace and nextHopId with the sending interface. Like this, the function
//       can manage to send the packet to each one of the interface connection.
export function sendViewPacket(
  viewgraph: ViewGraph,
  srcId: DeviceId,
  rawPacket: EthernetFrame,
  sendingIface?: number,
) {
  const srcMac = rawPacket.source;
  const dstMac = rawPacket.destination;
  console.debug(
    `Sending frame from ${srcMac.toString()} to ${dstMac.toString()}`,
  );
  if (!sendingIface) {
    const originConnections = viewgraph.getConnections(srcId);
    if (originConnections.length === 0) {
      console.warn("El dispositivo de origen no tiene conexiones.");
      return;
    }
    let firstEdge = originConnections.find((edge) => {
      const otherId = edge.otherEnd(srcId);
      const otherDevice = viewgraph.getDevice(otherId);
      return otherDevice.ownMac(dstMac);
    });
    if (firstEdge === undefined) {
      const datagraph = viewgraph.getDataGraph();
      firstEdge = originConnections.find((edge) => {
        const otherId = edge.otherEnd(srcId);
        const otherDevice = datagraph.getDevice(otherId);
        return (
          otherDevice instanceof DataRouter || otherDevice instanceof DataSwitch
        );
      });
    }
    if (firstEdge === undefined) {
      console.warn(
        "El dispositivo de origen no está conectado al destino, a un router o a un switch.",
      );
      return;
    }
    const packet = new Packet(viewgraph.ctx, viewgraph, rawPacket);
    packet.traverseEdge(srcId, firstEdge.otherEnd(srcId));
  } else {
    viewgraph.getConnections(srcId).forEach((edge) => {
      const dataEdge = edge.getData();
      const iface =
        dataEdge.from.id === srcId ? dataEdge.from.iface : dataEdge.to.iface;
      if (iface === sendingIface) {
        const nextHopId = edge.otherEnd(srcId);
        const packet = new Packet(viewgraph.ctx, viewgraph, rawPacket);
        packet.traverseEdge(srcId, nextHopId);
      }
    });
  }
<<<<<<< HEAD
=======

  if (nextHopId) {
    const nextHopDevice = viewgraph.getDevice(nextHopId);

    // Verify if the next hop is a valid device
    if (!nextHopDevice) {
      showWarning(ALERT_MESSAGES.INEXISTENT_PORT(nextHopId.toString()));
      return;
    }

    // Verify if the next hop is a valid connection
    const isNeighbor = viewgraph
      .getConnections(srcId)
      .some((edge) => edge.otherEnd(srcId) === nextHopId);

    if (!isNeighbor) {
      showWarning(ALERT_MESSAGES.NON_NEIGHBOR_PORT(nextHopId.toString()));
      return;
    }
  }

  if (firstEdge === undefined && !nextHopId) {
    console.warn(
      "El dispositivo de origen no está conectado al destino, a un router o a un switch.",
    );
    return;
  }
  const packet = new Packet(viewgraph.ctx, viewgraph, rawPacket);
  packet.traverseEdge(srcId, nextHopId ? nextHopId : firstEdge.otherEnd(srcId));
>>>>>>> 9e79323d
}

export function dropPacket(
  viewgraph: ViewGraph,
  srcId: DeviceId,
  rawPacket: EthernetFrame,
) {
  const packet = new Packet(viewgraph.ctx, viewgraph, rawPacket);
  packet.animateDrop(srcId);
}<|MERGE_RESOLUTION|>--- conflicted
+++ resolved
@@ -413,43 +413,19 @@
         dataEdge.from.id === srcId ? dataEdge.from.iface : dataEdge.to.iface;
       if (iface === sendingIface) {
         const nextHopId = edge.otherEnd(srcId);
+        const nextHopDevice = viewgraph.getDevice(nextHopId);
+
+        // Verify if the next hop is a valid device
+        if (!nextHopDevice) {
+          // TODO MAC-IP: Change msg
+          showWarning(ALERT_MESSAGES.INEXISTENT_PORT(nextHopId.toString()));
+          return;
+        }
         const packet = new Packet(viewgraph.ctx, viewgraph, rawPacket);
         packet.traverseEdge(srcId, nextHopId);
       }
     });
   }
-<<<<<<< HEAD
-=======
-
-  if (nextHopId) {
-    const nextHopDevice = viewgraph.getDevice(nextHopId);
-
-    // Verify if the next hop is a valid device
-    if (!nextHopDevice) {
-      showWarning(ALERT_MESSAGES.INEXISTENT_PORT(nextHopId.toString()));
-      return;
-    }
-
-    // Verify if the next hop is a valid connection
-    const isNeighbor = viewgraph
-      .getConnections(srcId)
-      .some((edge) => edge.otherEnd(srcId) === nextHopId);
-
-    if (!isNeighbor) {
-      showWarning(ALERT_MESSAGES.NON_NEIGHBOR_PORT(nextHopId.toString()));
-      return;
-    }
-  }
-
-  if (firstEdge === undefined && !nextHopId) {
-    console.warn(
-      "El dispositivo de origen no está conectado al destino, a un router o a un switch.",
-    );
-    return;
-  }
-  const packet = new Packet(viewgraph.ctx, viewgraph, rawPacket);
-  packet.traverseEdge(srcId, nextHopId ? nextHopId : firstEdge.otherEnd(srcId));
->>>>>>> 9e79323d
 }
 
 export function dropPacket(
