import { ViewDevice } from "../view-devices";
import { Edge } from "./../edge";
import {
  DataGraph,
  DeviceId,
  DataNode,
  RemovedNodeData,
  DataEdge,
} from "./datagraph";
import { Viewport } from "../../graphics/viewport";
import { Layer } from "../layer";
import { createViewDevice } from "../view-devices/utils";
import { IpAddress } from "../../packets/ip";
import { GlobalContext } from "../../context";
import { Graph } from "./graph";
import { PacketManager } from "../packetManager";
import { ViewNetworkDevice } from "../view-devices/vNetworkDevice";
import { MacAddress } from "../../packets/ethernet";
import { clearEditedIpsForEdge } from "../network-modules/tables/routing_table";

export type EdgePair = [DeviceId, DeviceId];

export class ViewGraph {
  ctx: GlobalContext;
  graph = new Graph<ViewDevice, Edge>();
  private datagraph: DataGraph;
  private packetManager: PacketManager;
  private layer: Layer;
  viewport: Viewport;

  constructor(datagraph: DataGraph, ctx: GlobalContext, layer: Layer) {
    this.ctx = ctx;
    this.datagraph = datagraph;
    this.viewport = ctx.getViewport();
    this.layer = layer;
    this.packetManager = new PacketManager();
    this.constructView();
  }

  private constructView() {
    console.log("Constructing ViewGraph from DataGraph");
    const allConnections = new Map<string, EdgePair>();

    for (const [deviceId, device] of this.datagraph.getDevices()) {
      this.addDevice(deviceId, device.getDataNode());
      layerDFS(
        this.datagraph,
        deviceId,
        deviceId,
        new Set([deviceId]),
        allConnections,
      );
    }
    console.debug(allConnections);
    this.addConnections(allConnections);
    for (const [, device] of this.graph.getAllVertices()) {
      device.initialize();
    }
  }

  loadDevice(deviceId: DeviceId): ViewDevice {
    const node = this.datagraph.getDevice(deviceId);
    const device = this.addDevice(deviceId, node.getDataNode());

    // load connections
    const connections = new Map<string, EdgePair>();
    layerDFS(
      this.datagraph,
      deviceId,
      deviceId,
      new Set([deviceId]),
      connections,
    );
    this.addConnections(connections);
    device.initialize();
    return device;
  }

  // Add a device to the graph
  private addDevice(id: DeviceId, node: DataNode): ViewDevice {
    if (!node.id) {
      console.warn("Device does not hace ID");
    }
    if (this.graph.hasVertex(id)) {
      console.warn(`Device with ID ${id} already exists in the graph.`);
      return this.graph.getVertex(id);
    }
    const device = createViewDevice(node, this, this.ctx);

    this.graph.setVertex(device.id, device);
    this.viewport.addChild(device);
    console.log(`Device added with ID ${device.id}`);
    return this.graph.getVertex(id);
  }

  private addConnections(connections: Map<string, EdgePair>) {
    connections.forEach(([id1, id2]) => {
      this.drawEdge(id1, id2);
    });
  }

  private drawEdge(device1Id: DeviceId, device2Id: DeviceId): Edge | null {
    const device1 = this.graph.getVertex(device1Id);
    const device2 = this.graph.getVertex(device2Id);

    if (!device1 || !device2) {
      console.warn(
        `Failed to draw edge between devices ID: ${device1Id} and ID: ${device2Id}.`,
      );
      return null;
    }

    if (this.graph.hasEdge(device1.id, device2.id)) {
      console.warn(`Edge with ID ${device1.id},${device2.id} already exists.`);
      return this.graph.getEdge(device1.id, device2.id);
    }
    const edgeData = this.datagraph.getConnection(device1.id, device2.id);
    if (!edgeData) {
      console.warn(
        `Edge with ID ${device1.id},${device2.id} does not exist in the datagraph.`,
      );
      return null;
    }

    const edge = new Edge(this, edgeData);

    this.graph.setEdge(device1.id, device2.id, edge);
    this.viewport.addChild(edge);

    return edge;
  }

  reAddEdge(edgeData: DataEdge): boolean {
    const data = this.datagraph.reAddEdge(edgeData);
    if (!data) {
      console.error("Failed to re-add edge");
      return false;
    }

    const device1Id = edgeData.from.id;
    const device2Id = edgeData.to.id;

    const edge = this.drawEdge(device1Id, device2Id);

    if (!edge) {
      console.warn(
        `Failed to re-add edge between devices ID: ${device1Id} and ID: ${device2Id}.`,
      );
      return false;
    }

    console.log(
      `Connection created between devices ID: ${device1Id} and ID: ${device2Id}`,
    );

    return true;
  }

  addNewEdge(device1Id: DeviceId, device2Id: DeviceId): boolean {
    const edgeData = this.datagraph.addNewEdge(device1Id, device2Id);

    if (!edgeData) {
      console.warn("Failed to create new edge");
      return false;
    }

    const edge = this.drawEdge(device1Id, device2Id);
    if (!edge) {
      console.warn(
        `Failed to add edge between devices ID: ${device1Id} and ID: ${device2Id}.`,
      );
      return false;
    }

    console.log(
      `Connection created between devices ID: ${device1Id} and ID: ${device2Id}`,
    );

    return true;
  }

  deviceMoved(deviceId: DeviceId) {
    const device: ViewDevice = this.graph.getVertex(deviceId);
    this.graph.getNeighbors(deviceId).forEach((adjacentId) => {
      const edge = this.graph.getEdge(deviceId, adjacentId);
      if (edge) {
        edge.refresh();
      } else {
        console.warn("Edge not found in viewgraph");
      }
    });
    this.datagraph.updateDevicePosition(deviceId, { x: device.x, y: device.y });
  }

  getLayer(): Layer {
    return this.layer;
  }

  changeCurrLayer(newLayer: Layer) {
    this.layer = newLayer;

    for (const [, device] of this.graph.getAllVertices()) {
      device.updateVisibility();
    }

    // Refresh and make all edges visible again
    for (const [, , edge] of this.graph.getAllEdges()) {
      edge.refresh();
      edge.makeVisible();
    }

    // Iterate until no changes are made
    for (let i = 0; i < this.graph.getVertexCount(); i++) {
      let hadChanges = false;
      // For each iteration, update visibility of all edges.
      // This takes into account currently visible edges and devices.
      for (const [, , edge] of this.graph.getAllEdges()) {
        const previousVisibility = edge.isVisible();
        edge.updateVisibility();
        hadChanges ||= previousVisibility !== edge.isVisible();
      }
      if (!hadChanges) {
        break;
      }
    }

    // Update the devices aspect
    for (const [, device] of this.graph.getAllVertices()) {
      device.updateDevicesAspect();
    }

    // warn Packet Manager that the layer has been changed
    this.packetManager.layerChanged(newLayer);

    const event = new CustomEvent("layerChanged", {
      detail: { layer: newLayer },
    });
    document.dispatchEvent(event);
  }

  getSpeed(): number {
    return this.ctx.getCurrentSpeed();
  }

  // Get all connections of a device
  getConnections(id: DeviceId): Edge[] {
    const edges = this.graph.getEdges(id);
    if (!edges) {
      return [];
    }
    return Array.from(edges).map(([, edge]) => edge);
  }

  getVisibleConnectedDeviceIds(deviceId: DeviceId): DeviceId[] {
    const visibleDevices: DeviceId[] = []; // Stores visible connected device IDs

    const vertexFilter = (device: ViewDevice, id: DeviceId): boolean => {
      // If device is visible, add it to the set and stop traversal
      if (device.isVisible() && id !== deviceId) {
        visibleDevices.push(id);
        return false;
      }
      return true;
    };

    this.graph.dfs(deviceId, { vertexFilter });

    return visibleDevices; // Return the list of visible connected device IDs
  }

  /**
   * Checks if a device can reach any visible device, excluding the specified device from traversal.
   * @param startId ID of the device to check for
   * @param excludeId ID of a device to be excluded from traversal
   * @returns True if the device can reach any visible device, otherwise false.
   */
  canReachVisibleDevice(startId: DeviceId, excludeId: DeviceId): boolean {
    const visibleDevices = new Set<DeviceId>();

    const vertexFilter = (device: ViewDevice, id: DeviceId): boolean => {
      // If the device is excluded, skip it and stop traversal
      if (id === excludeId) {
        return false;
      }
      // If device is visible, add it to the set and stop traversal
      if (device.isVisible()) {
        visibleDevices.add(id);
        return false;
      }
      return true;
    };

    // Avoid invisible edges
    const edgeFilter = (edge: Edge) => edge.isVisible();

    this.graph.dfs(startId, { vertexFilter, edgeFilter });
    return visibleDevices.size > 0;
  }

  getAllConnections(): Edge[] {
    return Array.from(this.graph.getAllEdges()).map(([, , edge]) => edge);
  }

  // Get a specific device by its ID
  getDevice(id: DeviceId): ViewDevice | undefined {
    return this.graph.getVertex(id);
  }

  // Get all devices in the graph
  getDevices(): ViewDevice[] {
    return Array.from(this.graph.getAllVertices()).map(([, device]) => device);
  }

  /**
   * Returns all devices in the layer of the viewgraph
   */
  getLayerDeviceIds(): DeviceId[] {
    return Array.from(this.graph.getAllVertices())
      .filter(([, { visible }]) => visible)
      .map(([id]) => id);
  }

  // Get the number of devices in the graph
  getDeviceCount(): number {
    return this.graph.getVertexCount();
  }

  getPacketManager(): PacketManager {
    return this.packetManager;
  }

  /**
   * Remove a device and its connections from the viewgraph and its underlying datagraph.
   */
  removeDevice(id: DeviceId): RemovedNodeData | undefined {
    const device = this.graph.getVertex(id);

    if (!device) {
      console.warn(`Device with ID ${id} does not exist in the graph.`);
      return;
    }

    this.graph.getNeighbors(id).forEach((adjacentId) => {
      this._removeEdge(id, adjacentId);
    });

    // Remove device and its connections from the graph
    this.graph.removeVertex(id);

    // Remove the device from the viewport and destroy it
    this.viewport.removeChild(device);

    // Finally, remove the device from the datagraph
    const removedData = this.datagraph.removeDevice(id);

    console.log(`Device with ID ${id} removed from view.`);
    return removedData;
  }

  /**
   * Remove the edge between two devices from the viewgraph and its underlying datagraph.
   */
  removeEdge(n1Id: DeviceId, n2Id: DeviceId): DataEdge | null {
    const datagraphEdge = this.datagraph.getConnection(n1Id, n2Id);

    if (!datagraphEdge) {
      console.warn(`Edge ${n1Id},${n2Id} is not in the datagraph`);
      return null;
    }
<<<<<<< HEAD

    clearEditedIpsForEdge(this.datagraph, datagraphEdge);
=======
    this._removeEdge(n1Id, n2Id);
>>>>>>> fac06e8c

    // Remove connection in DataGraph
    this.datagraph.removeConnection(n1Id, n2Id);
    return datagraphEdge;
  }

  /**
   * Removes the edge from the viewgraph without removing from the Datagraph.
   */
  private _removeEdge(n1Id: DeviceId, n2Id: DeviceId): DataEdge | null {
    const edge = this.graph.getEdge(n1Id, n2Id);
    if (!edge) {
      console.warn(`Edge ${n1Id},${n2Id} is not in the viewgraph.`);
      return null;
    }

    // Remove the edge from the viewport
    this.getViewport().removeChild(edge);

    // Remove the edge from the edges map in ViewGraph
    this.graph.removeEdge(n1Id, n2Id);

    console.log(
      `Edge with ID ${n1Id},${n2Id} successfully removed from ViewGraph.`,
    );
    edge.destroy();
  }

  getViewport() {
    return this.viewport;
  }

  getEdge(n1Id: DeviceId, n2Id: DeviceId): Edge | undefined {
    return this.graph.getEdge(n1Id, n2Id);
  }

  getDataGraph(): DataGraph {
    return this.datagraph;
  }

  // TODO: This should eventually be changed to use interfaces instead
  getDeviceByIP(ipAddress: IpAddress) {
    return this.getDevices().find((device) => {
      return device instanceof ViewNetworkDevice && device.ownIp(ipAddress);
    });
  }

  // TODO: This should eventually be changed to use interfaces instead
  getDeviceByMac(destination: MacAddress): ViewDevice {
    return this.getDevices().find((device) => {
      return device.ownMac(destination);
    });
  }

  clearPacketsInTransit() {
    this.packetManager.clear();
  }

  hasDevice(id: DeviceId) {
    return this.graph.hasVertex(id);
  }

  setDataGraph(datagraph: DataGraph): void {
    this.datagraph = datagraph;
  }

  /// Returns shortest path between two devices using BFS
  getPathBetween(startId: DeviceId, endId: DeviceId): DeviceId[] {
    // try to avoid having a host in the middle of the path
    if (startId === endId) {
      return [];
    }
    const startDevice = this.graph.getVertex(startId);
    if (!(this.graph.hasVertex(startId) && this.graph.hasVertex(endId))) {
      console.warn(`At least one device does not exist`);
      return [];
    }
    const queue: [ViewDevice, DeviceId[]][] = [[startDevice, [startId]]];
    const visited: Set<DeviceId> = new Set<DeviceId>();

    while (queue.length > 0) {
      const [device, path] = queue.shift();

      if (device.id === endId) {
        return path;
      }

      if (!visited.has(device.id)) {
        visited.add(device.id);
        this.graph.getNeighbors(device.id).forEach((adjId) => {
          const adjDevice = this.graph.getVertex(adjId);
          if (!adjDevice) {
            console.warn(`Device ${adjId} for path not found in viewgraph`);
            return;
          }
          if (!visited.has(adjId)) {
            queue.push([adjDevice, [...path, adjId]]);
          }
        });
      }
    }
    console.log(`Path between devices ${startId} and ${endId} not found`);
    return null;
  }

  clear() {
    this.viewport.clear();
    for (const [, device] of this.graph.getAllVertices()) {
      device.destroy();
    }
    for (const [, , edge] of this.graph.getAllEdges()) {
      edge.destroy();
    }
    this.graph.clear();
  }

  /**
   * Finds all edges connected to the given edge, ignoring nodes that are not visible.
   */
  findConnectedEdges(edge: Edge): Edge[] {
    const visitedEdges = new Set<Edge>();
    const queue: Edge[] = [edge];

    while (queue.length > 0) {
      const currentEdge = queue.shift();
      if (!currentEdge || visitedEdges.has(currentEdge)) continue;
      visitedEdges.add(currentEdge);

      for (const nodeId of currentEdge.getDeviceIds()) {
        const device = this.getDevice(nodeId);
        if (device && device.isVisible()) {
          continue;
        }
        const edges = this.getConnections(nodeId);
        for (const e of edges) {
          if (!visitedEdges.has(e)) {
            queue.push(e);
          }
        }
      }
    }
    return Array.from(visitedEdges);
  }
}

function layerDFS(
  datagraph: DataGraph,
  s: DeviceId, // source node
  v: DeviceId,
  visited: Set<DeviceId>,
  connections: Map<string, EdgePair>,
) {
  datagraph.getConnections(v).forEach((w) => {
    if (visited.has(w)) {
      return;
    }
    // mark node as visited
    visited.add(w);

    // NOTE: we use strings because according to JavaScript, [1, 2] !== [1, 2]
    const edgePair: EdgePair = [w, s];
    edgePair.sort();
    connections.set(edgePair.toString(), edgePair);
  });
}<|MERGE_RESOLUTION|>--- conflicted
+++ resolved
@@ -367,15 +367,12 @@
       console.warn(`Edge ${n1Id},${n2Id} is not in the datagraph`);
       return null;
     }
-<<<<<<< HEAD
 
     clearEditedIpsForEdge(this.datagraph, datagraphEdge);
-=======
-    this._removeEdge(n1Id, n2Id);
->>>>>>> fac06e8c
 
     // Remove connection in DataGraph
     this.datagraph.removeConnection(n1Id, n2Id);
+    this._removeEdge(n1Id, n2Id);
     return datagraphEdge;
   }
 
