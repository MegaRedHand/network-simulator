import { ViewDevice } from "../view-devices";
import { Edge, EdgeEdges } from "./../edge";
import { DataGraph, DeviceId, DataNode, RemovedNodeData } from "./datagraph";
import { Viewport } from "../../graphics/viewport";
import { Layer, layerIncluded } from "../layer";
import { createViewDevice } from "../view-devices/utils";
import { layerFromType } from "../view-devices/vDevice";
import { IpAddress } from "../../packets/ip";
import { GlobalContext } from "../../context";
import { Graph } from "./graph";
import { PacketManager } from "../packetManager";
import { ViewNetworkDevice } from "../view-devices/vNetworkDevice";
import { MacAddress } from "../../packets/ethernet";

export type EdgePair = [DeviceId, DeviceId];

export class ViewGraph {
  ctx: GlobalContext;
  graph = new Graph<ViewDevice, Edge>();
  private datagraph: DataGraph;
  private packetManager: PacketManager;
  private layer: Layer;
  viewport: Viewport;

  constructor(datagraph: DataGraph, ctx: GlobalContext, layer: Layer) {
    this.ctx = ctx;
    this.datagraph = datagraph;
    this.viewport = ctx.getViewport();
    this.layer = layer;
    this.packetManager = new PacketManager(this);
    this.constructView();
  }

  private constructView() {
    console.log("Constructing ViewGraph from DataGraph");
    const allConnections = new Map<string, EdgePair>();

    for (const [deviceId, device] of this.datagraph.getDevices()) {
      if (layerIncluded(layerFromType(device.getType()), this.layer)) {
        this.addDevice(deviceId, device.getDataNode());
        layerDFS(
          this.datagraph,
          this.layer,
          deviceId,
          deviceId,
          new Set([deviceId]),
          allConnections,
        );
      }
    }
    console.debug(allConnections);
    this.addConnections(allConnections);
  }

  loadDevice(deviceId: DeviceId): ViewDevice {
    const node = this.datagraph.getDevice(deviceId);
    const device = this.addDevice(deviceId, node.getDataNode());

    // load connections
    const connections = new Map<string, EdgePair>();
    layerDFS(
      this.datagraph,
      this.layer,
      deviceId,
      deviceId,
      new Set([deviceId]),
      connections,
    );
    this.addConnections(connections);
    return device;
  }

  // Add a device to the graph
  private addDevice(id: DeviceId, node: DataNode): ViewDevice {
    if (!node.id) {
      console.warn("Device does not hace ID");
    }
    if (this.graph.hasVertex(id)) {
      console.warn(`Device with ID ${id} already exists in the graph.`);
      return this.graph.getVertex(id);
    }
    const device = createViewDevice(node, this, this.ctx);

    this.graph.setVertex(device.id, device);
    this.viewport.addChild(device);
    console.log(`Device added with ID ${device.id}`);
    return this.graph.getVertex(id);
  }

  private addConnections(connections: Map<string, EdgePair>) {
    connections.forEach(([id1, id2]) => {
      const device1 = this.getDevice(id1);
      const device2 = this.getDevice(id2);
      if (!(device1 && device2)) {
        console.warn("At least one device in connection does not exist");
        return;
      }
      this.drawEdge(device1, device2);
    });
  }

  drawEdge(device1: ViewDevice, device2: ViewDevice): Edge {
    const connectedNodes: EdgeEdges = { n1: device1.id, n2: device2.id };
    if (this.graph.hasEdge(device1.id, device2.id)) {
      console.warn(`Edge with ID ${device1.id},${device2.id} already exists.`);
      return this.graph.getEdge(device1.id, device2.id);
    }

    const edge = new Edge(connectedNodes, device1, device2, this);

    this.graph.setEdge(device1.id, device2.id, edge);
    this.viewport.addChild(edge);

    return edge;
  }

  addEdge(device1Id: DeviceId, device2Id: DeviceId): EdgePair | null {
    if (device1Id === device2Id) {
      console.warn(
        `Cannot create a connection between the same device (ID ${device1Id}).`,
      );
      return null;
    }

    if (!this.graph.hasVertex(device1Id)) {
      console.warn(`Device with ID ${device1Id} does not exist in devices.`);
      return null;
    }

    if (!this.graph.hasVertex(device2Id)) {
      console.warn(`Device with ID ${device2Id} does not exist in devices.`);
      return null;
    }

    const device1 = this.graph.getVertex(device1Id);
    const device2 = this.graph.getVertex(device2Id);

    if (device1 && device2) {
      const edge = this.drawEdge(device1, device2);

      this.datagraph.addEdge(device1Id, device2Id);

      console.log(
        `Connection created between devices ID: ${device1Id} and ID: ${device2Id}`,
      );

      return [edge.connectedNodes.n1, edge.connectedNodes.n2];
    }

    return null;
  }

  deviceMoved(deviceId: DeviceId) {
    const device: ViewDevice = this.graph.getVertex(deviceId);
    this.graph.getNeighbors(deviceId).forEach((adjacentId) => {
      const edge = this.graph.getEdge(deviceId, adjacentId);
      // Get start and end devices directly
      const startDevice =
        edge.connectedNodes.n1 === device.id
          ? device
          : this.graph.getVertex(adjacentId);

      const endDevice =
        edge.connectedNodes.n1 === device.id
          ? this.graph.getVertex(adjacentId)
          : device;

      if (startDevice && endDevice) {
        edge.updatePosition(startDevice, endDevice);
      } else {
        console.warn("At least one device in connection does not exist");
      }
    });
    this.datagraph.updateDevicePosition(deviceId, { x: device.x, y: device.y });
  }

  getLayer(): Layer {
    return this.layer;
  }

  changeCurrLayer(newLayer: Layer) {
    const formerLayer = this.layer;
    this.layer = newLayer;
    this.clear();
    this.constructView();

<<<<<<< HEAD
    // warn Packet Manager that the layer has been changed
    this.packetManager.layerChanged(formerLayer, newLayer);

    const layerSelect = document.getElementById(
      "layer-select",
    ) as HTMLSelectElement;
    const event = new CustomEvent("layerChanged");
    layerSelect.dispatchEvent(event);
=======
    const event = new CustomEvent("layerChanged", {
      detail: { layer: newLayer },
    });
    document.dispatchEvent(event);
>>>>>>> b3f8356a
  }

  getSpeed(): number {
    return this.ctx.getCurrentSpeed();
  }

  // Get all connections of a device
  getConnections(id: DeviceId): Edge[] {
    const edges = this.graph.getEdges(id);
    if (!edges) {
      return [];
    }
    return Array.from(edges).map(([, edge]) => edge);
  }

  getAllConnections(): Edge[] {
    return Array.from(this.graph.getAllEdges()).map(([, , edge]) => edge);
  }

  // Get a specific device by its ID
<<<<<<< HEAD
  getDevice(id: DeviceId): ViewDevice | undefined {
    return this.graph.getVertex(id);
=======
  getDevice(id: DeviceId): Device | undefined {
    const device = this.graph.getVertex(id);
    return device;
>>>>>>> b3f8356a
  }

  // Get all devices in the graph
  getDevices(): ViewDevice[] {
    return Array.from(this.graph.getAllVertices()).map(([, device]) => device);
  }

  // Returns an array of devices’ ids
  getDeviceIds(): DeviceId[] {
    return Array.from(this.graph.getAllVertices()).map(([id]) => id);
  }

  // Get the number of devices in the graph
  getDeviceCount(): number {
    return this.graph.getVertexCount();
  }

  getPacketManager(): PacketManager {
    return this.packetManager;
  }

  // Method to remove a device and its connections (edges)
  removeDevice(id: DeviceId): RemovedNodeData | undefined {
    const device = this.graph.getVertex(id);

    if (!device) {
      console.warn(`Device with ID ${id} does not exist in the graph.`);
      return;
    }

    this.graph.getNeighbors(id).forEach((adjacentId) => {
      this.removeEdge(id, adjacentId);
    });

    // Remove device and its connections from the graph
    this.graph.removeVertex(id);

    // Remove the device from the viewport and destroy it
    this.viewport.removeChild(device);

    // Finally, remove the device from the datagraph
    const removedData = this.datagraph.removeDevice(id);

    console.log(`Device with ID ${id} removed from view.`);
    return removedData;
  }

  // Method to remove a specific edge by its ID
  removeEdge(n1Id: DeviceId, n2Id: DeviceId): boolean {
    const datagraphEdge = this.datagraph.getConnection(n1Id, n2Id);

    if (!datagraphEdge) {
      console.warn(`Edge ${n1Id},${n2Id} is not in the datagraph`);
      return false;
    }

    const edge = this.graph.getEdge(n1Id, n2Id);
    if (!edge) {
      console.warn(`Edge ${n1Id},${n2Id} is not in the viewgraph.`);
      return false;
    }

    // Remove connection in DataGraph
    this.datagraph.removeConnection(n1Id, n2Id);

    // Remove connection from each connected device
    const { n1, n2 } = edge.connectedNodes;
    const device1 = this.graph.getVertex(n1);
    const device2 = this.graph.getVertex(n2);

    if (!(device1 && device2)) {
      console.warn("At least one device in connection does not exist");
      return false;
    }

    // Remove the edge from the viewport
    this.getViewport().removeChild(edge);

    // Remove the edge from the edges map in ViewGraph
    this.graph.removeEdge(n1Id, n2Id);

    console.log(
      `Edge with ID ${n1Id},${n2Id} successfully removed from ViewGraph.`,
    );
    return true;
  }

  getViewport() {
    return this.viewport;
  }

  getRoutingTable(id: DeviceId) {
    return this.datagraph.getRoutingTable(id);
  }

  getEdge(n1Id: DeviceId, n2Id: DeviceId): Edge | undefined {
    return this.graph.getEdge(n1Id, n2Id);
  }

  getDataGraph(): DataGraph {
    return this.datagraph;
  }

  getDeviceByIP(ipAddress: IpAddress) {
    return this.getDevices().find((device) => {
      return device instanceof ViewNetworkDevice && device.ip.equals(ipAddress);
    });
  }

  getDeviceByMac(destination: MacAddress): ViewDevice {
    return this.getDevices().find((device) => {
      return device.mac.equals(destination);
    });
  }

  hasDevice(id: DeviceId) {
    return this.graph.hasVertex(id);
  }

  setDataGraph(datagraph: DataGraph): void {
    this.datagraph = datagraph;
  }

  /// Returns shortest path between two devices using BFS
  getPathBetween(startId: DeviceId, endId: DeviceId): DeviceId[] {
    // try to avoid having a host in the middle of the path
    if (startId === endId) {
      return [];
    }
    const startDevice = this.graph.getVertex(startId);
    if (!(this.graph.hasVertex(startId) && this.graph.hasVertex(endId))) {
      console.warn(`At least one device does not exist`);
      return [];
    }
    const queue: [ViewDevice, DeviceId[]][] = [[startDevice, [startId]]];
    const visited: Set<DeviceId> = new Set<DeviceId>();

    while (queue.length > 0) {
      const [device, path] = queue.shift();

      if (device.id === endId) {
        return path;
      }

      if (!visited.has(device.id)) {
        visited.add(device.id);
        this.graph.getNeighbors(device.id).forEach((adjId) => {
          const adjDevice = this.graph.getVertex(adjId);
          if (!adjDevice) {
            console.warn(`Device ${adjId} for path not found in viewgraph`);
            return;
          }
          if (!visited.has(adjId)) {
            queue.push([adjDevice, [...path, adjId]]);
          }
        });
      }
    }
    console.log(`Path between devices ${startId} and ${endId} not found`);
    return null;
  }

  clear() {
    this.viewport.clear();
    for (const [, device] of this.graph.getAllVertices()) {
      device.destroy();
    }
    for (const [, , edge] of this.graph.getAllEdges()) {
      edge.destroy();
    }
    this.graph.clear();
  }

  // Make all edges transparent except for the ones connected to the device
  transparentEdgesForDevice(id: DeviceId) {
    for (const [, , edge] of this.graph.getAllEdges()) {
      if (edge.connectedNodes.n1 !== id && edge.connectedNodes.n2 !== id) {
        edge.becomeTransparent();
      }
    }
  }

  // Make all edges transparent except for the edge between the two devices
  transparentEdgesForEdge(n1: DeviceId, n2: DeviceId) {
    for (const [, , edge] of this.graph.getAllEdges()) {
      if (
        (edge.connectedNodes.n1 !== n1 || edge.connectedNodes.n2 !== n2) &&
        (edge.connectedNodes.n1 !== n2 || edge.connectedNodes.n2 !== n1)
      ) {
        edge.becomeTransparent();
      }
    }
  }

  untransparentEdges() {
    for (const [, , edge] of this.graph.getAllEdges()) {
      edge.becomeOpaque();
    }
  }
}

function layerDFS(
  datagraph: DataGraph,
  layer: Layer,
  s: DeviceId, // source node
  v: DeviceId,
  visited: Set<DeviceId>,
  connections: Map<string, EdgePair>,
) {
  datagraph.getConnections(v).forEach((w) => {
    if (visited.has(w)) {
      return;
    }
    const adjacent = datagraph.getDevice(w);
    // mark node as visited
    visited.add(w);

    if (layerIncluded(layerFromType(adjacent.getType()), layer)) {
      // NOTE: we use strings because according to JavaScript, [1, 2] !== [1, 2]
      const edgePair: EdgePair = [w, s];
      edgePair.sort();
      connections.set(edgePair.toString(), edgePair);
    } else {
      // continue with recursive search
      layerDFS(datagraph, layer, s, w, visited, connections);
    }
  });
}<|MERGE_RESOLUTION|>--- conflicted
+++ resolved
@@ -184,21 +184,13 @@
     this.clear();
     this.constructView();
 
-<<<<<<< HEAD
     // warn Packet Manager that the layer has been changed
     this.packetManager.layerChanged(formerLayer, newLayer);
 
-    const layerSelect = document.getElementById(
-      "layer-select",
-    ) as HTMLSelectElement;
-    const event = new CustomEvent("layerChanged");
-    layerSelect.dispatchEvent(event);
-=======
     const event = new CustomEvent("layerChanged", {
       detail: { layer: newLayer },
     });
     document.dispatchEvent(event);
->>>>>>> b3f8356a
   }
 
   getSpeed(): number {
@@ -219,14 +211,8 @@
   }
 
   // Get a specific device by its ID
-<<<<<<< HEAD
   getDevice(id: DeviceId): ViewDevice | undefined {
     return this.graph.getVertex(id);
-=======
-  getDevice(id: DeviceId): Device | undefined {
-    const device = this.graph.getVertex(id);
-    return device;
->>>>>>> b3f8356a
   }
 
   // Get all devices in the graph
