--- conflicted
+++ resolved
@@ -1,10 +1,6 @@
 import { Device } from "./../devices/index"; // Import the Device class
 import { Edge } from "./../edge";
-<<<<<<< HEAD
-import { DataGraph, GraphNode } from "./datagraph";
-=======
 import { DataGraph, DeviceId, isRouter } from "./datagraph";
->>>>>>> 60cc9ee9
 import { Viewport } from "../../graphics/viewport";
 import { Layer } from "../devices/device";
 import { createDevice, layerFromType, layerIncluded } from "../devices/utils";
@@ -34,11 +30,7 @@
   private constructView() {
     // TODO: Adjust construction based on the selected layer in the future
     console.log("Constructing ViewGraph from DataGraph");
-<<<<<<< HEAD
     const connections = new Set<Connection>();
-=======
-    const connections = new Set<{ deviceId: DeviceId; adyacentId: DeviceId }>();
->>>>>>> 60cc9ee9
 
     this.datagraph.getDevices().forEach(([deviceId, graphNode]) => {
       if (layerIncluded(layerFromType(graphNode.type), this.layer)) {
