import { Device } from "./../devices/index"; // Import the Device class
import { Edge } from "./../edge";
import { DataGraph, DeviceId, GraphNode, isRouter } from "./datagraph";
import { Viewport } from "../../graphics/viewport";
import { Layer } from "../devices/device";
import { createDevice, layerFromType, layerIncluded } from "../devices/utils";

interface Connection {
  id1: DeviceId;
  id2: DeviceId;
}

export type EdgeId = number;

export class ViewGraph {
  private devices: Map<DeviceId, Device> = new Map<DeviceId, Device>();
  private edges: Map<EdgeId, Edge> = new Map<EdgeId, Edge>();
  private idCounter: EdgeId = 1;
  private datagraph: DataGraph;
  private layer: Layer;
  viewport: Viewport;

  constructor(datagraph: DataGraph, viewport: Viewport, layer: Layer) {
    this.datagraph = datagraph;
    this.viewport = viewport;
    this.layer = layer;
    this.constructView();
  }

  private constructView() {
    // TODO: Adjust construction based on the selected layer in the future
    console.log("Constructing ViewGraph from DataGraph");
    const connections = new Set<Connection>();

    this.datagraph.getDevices().forEach((graphNode, deviceId) => {
      if (layerIncluded(layerFromType(graphNode.type), this.layer)) {
        const deviceInfo = { ...graphNode, id: deviceId };
        const device: Device = createDevice(deviceInfo, this);

        this.viewport.addChild(device);

        this.addDevice(device);

        this.layer_dfs(
          this.datagraph.getDevices(),
          deviceId,
          deviceId,
          new Set([deviceId]),
          connections,
        );
        // graphNode.connections.forEach((adyacentId) => {
        //   if (!connections.has({ id1: adyacentId, id2: deviceId })) {
        //     connections.add({ id1: deviceId, id2: adyacentId });
        //   }
        // });
      }
    });

<<<<<<< HEAD
    console.log("Finished creating devices in ViewGraph, connections are");
    console.log(connections);
    connections.forEach(({ id1, id2 }) => {
      console.log(`${id1}, ${id2}`);
      const device1 = this.getDevice(id1);
      const device2 = this.getDevice(id2);
      device1.connectTo(device2.id);
=======
    console.log("Finished creating devices in ViewGraph");
    connections.forEach(({ deviceId, adyacentId }) => {
      const device1 = this.getDevice(deviceId);
      const device2 = this.getDevice(adyacentId);
      const edge = this.drawEdge(device1, device2);
      device1.addConnection(edge.id, device2.id);
      device2.addConnection(edge.id, device1.id);
>>>>>>> 912d0a1d
    });
    console.log("Finished constructing ViewGraph");
  }

  // Add a device to the graph
  addDevice(device: Device) {
    if (!this.devices.has(device.id)) {
      this.devices.set(device.id, device);
      console.log(`Device added with ID ${device.id}`);
    } else {
      console.warn(`Device with ID ${device.id} already exists in the graph.`);
    }
  }

  drawEdge(device1: Device, device2: Device): Edge {
    const edge = new Edge(
      this.idCounter++,
      { n1: device1.id, n2: device2.id },
      device1,
      device2,
      this,
    );
    this.edges.set(edge.id, edge);
    this.viewport.addChild(edge);
    return edge;
  }

  // Add a connection between two devices
  addEdge(device1Id: DeviceId, device2Id: DeviceId): EdgeId | null {
    if (device1Id === device2Id) {
      console.warn(
        `Cannot create a connection between the same device (ID ${device1Id}).`,
      );
      return null;
    }

    if (!this.devices.has(device1Id)) {
      console.warn(`Device with ID ${device1Id} does not exist in devices.`);
    } else if (!this.devices.has(device2Id)) {
      console.warn(`Device with ID ${device2Id} does not exist in devices.`);
    } else {
      // Check if an edge already exists between these two devices
      for (const edge of this.edges.values()) {
        const { n1, n2 } = edge.connectedNodes;
        if (
          (n1 === device1Id && n2 === device2Id) ||
          (n1 === device2Id && n2 === device1Id)
        ) {
          console.warn(
            `Connection between ID ${device1Id} and ID ${device2Id} already exists.`,
          );
          return null;
        }
      }

      const device1 = this.devices.get(device1Id);
      const device2 = this.devices.get(device2Id);

      if (device1 && device2) {
        const edge = this.drawEdge(device1, device2);

        this.datagraph.addEdge(device1Id, device2Id);

        console.log(
          `Connection created between devices ID: ${device1Id} and ID: ${device2Id}`,
        );

        return edge.id;
      }
    }
    return null;
  }

  deviceMoved(deviceId: DeviceId) {
    const device: Device = this.devices.get(deviceId);
    device.getConnections().forEach((connection) => {
      const edge = this.edges.get(connection.edgeId);
      if (
        !(
          edge.connectedNodes.n1 == connection.adyacentId ||
          edge.connectedNodes.n2 == connection.adyacentId
        )
      ) {
        return;
      }
      // Get start and end devices directly
      const startDevice =
        edge.connectedNodes.n1 === device.id
          ? device
          : this.devices.get(connection.adyacentId);

      const endDevice =
        edge.connectedNodes.n1 === device.id
          ? this.devices.get(connection.adyacentId)
          : device;

      if (startDevice && endDevice) {
        edge.updatePosition(startDevice, endDevice);
      }
    });
    this.datagraph.updateDevicePosition(deviceId, { x: device.x, y: device.y });
  }

  // Get all connections of a device
  getConnections(id: DeviceId): Edge[] {
    const device = this.devices.get(id);
    return device ? Array.from(this.edges.values()) : [];
  }

  // Get a specific device by its ID
  getDevice(id: DeviceId): Device | undefined {
    return this.devices.get(id);
  }

  // Get all devices in the graph
  getDevices(): Device[] {
    return Array.from(this.devices.values());
  }

  // Devuelve un array con solo los IDs de los dispositivos
  getDeviceIds(): DeviceId[] {
    return Array.from(this.devices.keys());
  }

  // Get the number of devices in the graph
  getDeviceCount(): number {
    return this.devices.size;
  }

  // Method to remove a device and its connections (edges)
  removeDevice(id: number) {
    const device = this.devices.get(id);

    if (!device) {
      console.warn(`Device with ID ${id} does not exist in the graph.`);
      return;
    }

    device.getConnections().forEach((connection) => {
      const adyacentDevice = this.devices.get(connection.adyacentId);
      const edge = this.edges.get(connection.edgeId);
      if (edge) {
        if (adyacentDevice) {
          adyacentDevice.removeConnection(edge.id);
        }
        edge.delete();
      }
    });

    // Remove the device from the viewport and destroy it
    this.viewport.removeChild(device);
    device.destroy();

    // Finally, remove the device from the graph
    this.datagraph.removeDevice(id);
    this.devices.delete(id);
    console.log(`Device with ID ${id} and all its connections were removed.`);
  }

  // Method to remove a specific edge by its ID
  removeEdge(edgeId: EdgeId) {
    const edge = this.edges.get(edgeId);

    if (!edge) {
      console.warn(`Edge with ID ${edgeId} does not exist in the graph.`);
      return;
    }

    this.datagraph.removeConnection(
      edge.connectedNodes.n1,
      edge.connectedNodes.n2,
    );
    // Call Edge's remove method to handle disconnection and cleanup
    edge.remove();

    // Remove the edge from the edges map in ViewGraph
    this.edges.delete(edgeId);

    console.log(`Edge with ID ${edgeId} successfully removed from ViewGraph.`);
  }

  getViewport() {
    return this.viewport;
  }

  getRoutingTable(id: DeviceId) {
    const device = this.datagraph.getDevice(id);
    if (!device || !isRouter(device)) {
      return [];
    }
    return device.routingTable;
  }

  // En ViewGraph
  getEdge(edgeId: EdgeId): Edge | undefined {
    return this.edges.get(edgeId);
  }

  /// Returns the IDs of the edges connecting the two devices
  getPathBetween(idA: DeviceId, idB: DeviceId): number[] {
    if (idA === idB) {
      return [];
    }
    const a = this.devices.get(idA);
    const b = this.devices.get(idB);
    if (!a || !b) {
      return [];
    }
    let current = a;
    const unvisitedNodes = [];
    const connectingEdges = new Map<DeviceId, EdgeId>([[a.id, null]]);
    while (current.id !== idB) {
      for (const [edgeId, adyacentId] of current.connections) {
        const edge = this.edges.get(edgeId);
        if (!connectingEdges.has(adyacentId)) {
          connectingEdges.set(adyacentId, edge.id);
          unvisitedNodes.push(this.devices.get(adyacentId));
        }
      }
      if (unvisitedNodes.length === 0) {
        return [];
      }
      current = unvisitedNodes.shift();
    }
    const path = [];
    while (current.id !== idA) {
      const edgeId = connectingEdges.get(current.id);
      path.push(edgeId);
      const edge = this.edges.get(edgeId);
      const parentId = edge.otherEnd(current.id);
      current = this.devices.get(parentId);
    }
    return path.reverse();
  }

  private layer_dfs(
    graph: Map<DeviceId, GraphNode>,
    s: number, // source node
    v: number,
    visited: Set<number>,
    connections: Set<Connection>,
  ) {
    const node = this.datagraph.getDevice(v);
    graph.get(v).connections.forEach((w) => {
      console.log(`Se accede a ${w} desde ${v}`);
      if (!visited.has(w)) {
        console.log(`Se visita ${w}`);
        const adyacent = this.datagraph.getDevice(w);
        // mark node as visited
        visited.add(w);
        if (layerIncluded(layerFromType(adyacent.type), this.layer)) {
          // add connection between v and w
          const connection: Connection = { id1: w, id2: s };
          if (!connections.has(connection)) {
            console.log(`Dispositivos agregados a conexion`);
            connections.add({ id1: s, id2: w });
          }
        } else {
          // continue with recursive search
          this.layer_dfs(graph, s, w, visited, connections);
        }
      }
    });
  }
}<|MERGE_RESOLUTION|>--- conflicted
+++ resolved
@@ -5,12 +5,18 @@
 import { Layer } from "../devices/device";
 import { createDevice, layerFromType, layerIncluded } from "../devices/utils";
 
-interface Connection {
-  id1: DeviceId;
-  id2: DeviceId;
+export type EdgeId = number;
+
+function generateConnectionKey(id1: number, id2: number): string {
+  return [id1, id2].sort().join(",");
 }
 
-export type EdgeId = number;
+function parseConnectionKey(key: string): { id1: number; id2: number } {
+  const connection: number[] = key
+    .split(",")
+    .map((value) => parseInt(value.trim()));
+  return { id1: connection[0], id2: connection[1] };
+}
 
 export class ViewGraph {
   private devices: Map<DeviceId, Device> = new Map<DeviceId, Device>();
@@ -30,7 +36,7 @@
   private constructView() {
     // TODO: Adjust construction based on the selected layer in the future
     console.log("Constructing ViewGraph from DataGraph");
-    const connections = new Set<Connection>();
+    const connections = new Set<string>();
 
     this.datagraph.getDevices().forEach((graphNode, deviceId) => {
       if (layerIncluded(layerFromType(graphNode.type), this.layer)) {
@@ -48,31 +54,17 @@
           new Set([deviceId]),
           connections,
         );
-        // graphNode.connections.forEach((adyacentId) => {
-        //   if (!connections.has({ id1: adyacentId, id2: deviceId })) {
-        //     connections.add({ id1: deviceId, id2: adyacentId });
-        //   }
-        // });
-      }
-    });
-
-<<<<<<< HEAD
-    console.log("Finished creating devices in ViewGraph, connections are");
-    console.log(connections);
-    connections.forEach(({ id1, id2 }) => {
-      console.log(`${id1}, ${id2}`);
-      const device1 = this.getDevice(id1);
-      const device2 = this.getDevice(id2);
-      device1.connectTo(device2.id);
-=======
+      }
+    });
+
     console.log("Finished creating devices in ViewGraph");
-    connections.forEach(({ deviceId, adyacentId }) => {
-      const device1 = this.getDevice(deviceId);
-      const device2 = this.getDevice(adyacentId);
+    connections.forEach((key) => {
+      const connection = parseConnectionKey(key);
+      const device1 = this.getDevice(connection.id1);
+      const device2 = this.getDevice(connection.id2);
       const edge = this.drawEdge(device1, device2);
       device1.addConnection(edge.id, device2.id);
       device2.addConnection(edge.id, device1.id);
->>>>>>> 912d0a1d
     });
     console.log("Finished constructing ViewGraph");
   }
@@ -313,9 +305,8 @@
     s: number, // source node
     v: number,
     visited: Set<number>,
-    connections: Set<Connection>,
+    connections: Set<string>,
   ) {
-    const node = this.datagraph.getDevice(v);
     graph.get(v).connections.forEach((w) => {
       console.log(`Se accede a ${w} desde ${v}`);
       if (!visited.has(w)) {
@@ -325,10 +316,10 @@
         visited.add(w);
         if (layerIncluded(layerFromType(adyacent.type), this.layer)) {
           // add connection between v and w
-          const connection: Connection = { id1: w, id2: s };
-          if (!connections.has(connection)) {
+          const connectionKey: string = generateConnectionKey(w, s);
+          if (!connections.has(connectionKey)) {
             console.log(`Dispositivos agregados a conexion`);
-            connections.add({ id1: s, id2: w });
+            connections.add(connectionKey);
           }
         } else {
           // continue with recursive search
