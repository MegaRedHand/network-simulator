import { Device } from "./../devices/index"; // Import the Device class
import { Edge, EdgeEdges } from "./../edge";
import { DataGraph, DeviceId, GraphNode } from "./datagraph";
import { Viewport } from "../../graphics/viewport";
import { Layer, layerIncluded } from "../devices/layer";
import { CreateDevice, createDevice } from "../devices/utils";
import { layerFromType } from "../devices/device";
import { IpAddress } from "../../packets/ip";
import { GlobalContext } from "../../context";

export type EdgeId = string;

function parseConnectionKey(key: string): { id1: number; id2: number } {
  const connection: number[] = key
    .split(",")
    .map((value) => parseInt(value.trim()));
  return { id1: connection[0], id2: connection[1] };
}

export class ViewGraph {
  private ctx: GlobalContext;
  private devices: Map<DeviceId, Device> = new Map<DeviceId, Device>();
  private edges: Map<EdgeId, Edge> = new Map<EdgeId, Edge>();
  private datagraph: DataGraph;
  private layer: Layer;
  viewport: Viewport;

  constructor(datagraph: DataGraph, ctx: GlobalContext, layer: Layer) {
    this.ctx = ctx;
    this.datagraph = datagraph;
    this.viewport = ctx.getViewport();
    this.layer = layer;
    this.constructView();
  }

  private constructView() {
    console.log("Constructing ViewGraph from DataGraph");
    const connections = new Set<string>();

    this.datagraph.getDevices().forEach((graphNode, deviceId) => {
      if (layerIncluded(layerFromType(graphNode.type), this.layer)) {
        const deviceInfo = { id: deviceId, node: graphNode };
        this.createDevice(deviceInfo);

        this.computeLayerConnections(deviceId, connections);
      }
    });

    this.addConnections(connections);
    console.log("Finished constructing ViewGraph");
  }

  addDevice(deviceData: CreateDevice) {
    const device = this.createDevice(deviceData);
    if (deviceData.node.connections.size !== 0) {
      const connections = new Set<string>();
      this.computeLayerConnections(deviceData.id, connections);

      this.addConnections(connections);
    }
    return device;
  }

  // Add a device to the graph
  private createDevice(deviceData: CreateDevice): Device {
    if (this.devices.has(deviceData.id)) {
      console.warn(
        `Device with ID ${deviceData.id} already exists in the graph.`,
      );
      return this.devices.get(deviceData.id);
    }
    const device = createDevice(deviceData, this);

    this.devices.set(device.id, device);
    this.viewport.addChild(device);
    console.log(`Device added with ID ${device.id}`);
    return this.devices.get(deviceData.id);
  }

  private addConnections(connections: Set<string>) {
    connections.forEach((key) => {
      const connection = parseConnectionKey(key);
      const device1 = this.getDevice(connection.id1);
      const device2 = this.getDevice(connection.id2);
      if (!(device1 && device2)) {
        console.warn("At least one device in connection does not exist");
        return;
      }
      this.drawEdge(device1, device2);
      device1.addConnection(device2.id);
      device2.addConnection(device1.id);
    });
  }

  drawEdge(device1: Device, device2: Device): Edge {
    const connectedNodes: EdgeEdges = { n1: device1.id, n2: device2.id };
    const id = Edge.generateConnectionKey(connectedNodes);
    if (this.edges.has(id)) {
      console.warn(`Edge with ID ${id} already exists.`);
      return this.edges.get(id);
    }

    const edge = new Edge(connectedNodes, device1, device2, this);

    this.edges.set(id, edge);
    this.viewport.addChild(edge);

    return edge;
  }

  addEdge(device1Id: DeviceId, device2Id: DeviceId): EdgeId | null {
    if (device1Id === device2Id) {
      console.warn(
        `Cannot create a connection between the same device (ID ${device1Id}).`,
      );
      return null;
    }

    if (!this.devices.has(device1Id)) {
      console.warn(`Device with ID ${device1Id} does not exist in devices.`);
      return null;
    }

    if (!this.devices.has(device2Id)) {
      console.warn(`Device with ID ${device2Id} does not exist in devices.`);
      return null;
    }

    const device1 = this.devices.get(device1Id);
    const device2 = this.devices.get(device2Id);

    if (device1 && device2) {
      const edge = this.drawEdge(device1, device2);

      this.datagraph.addEdge(device1Id, device2Id);

      console.log(
        `Connection created between devices ID: ${device1Id} and ID: ${device2Id}`,
      );

      return Edge.generateConnectionKey(edge.connectedNodes);
    }

    return null;
  }

  deviceMoved(deviceId: DeviceId) {
    const device: Device = this.devices.get(deviceId);
    device.getConnections().forEach((adjacentId) => {
      const edge = this.edges.get(
        Edge.generateConnectionKey({ n1: deviceId, n2: adjacentId }),
      );
      // Get start and end devices directly
      const startDevice =
        edge.connectedNodes.n1 === device.id
          ? device
          : this.devices.get(adjacentId);

      const endDevice =
        edge.connectedNodes.n1 === device.id
          ? this.devices.get(adjacentId)
          : device;

      if (startDevice && endDevice) {
        edge.updatePosition(startDevice, endDevice);
      } else {
        console.warn("At least one device in connection does not exist");
      }
    });
    this.datagraph.updateDevicePosition(deviceId, { x: device.x, y: device.y });
  }

  getLayer(): Layer {
    return this.layer;
  }

<<<<<<< HEAD
  getSpeed(): number {
    return this.ctx.getCurrentSpeed().value;
=======
  changeCurrLayer(newLayer: Layer) {
    this.layer = newLayer;
    this.clear();
    this.constructView();
    const layerSelect = document.getElementById(
      "layer-select",
    ) as HTMLSelectElement;
    const event = new CustomEvent("layerChanged");
    layerSelect.dispatchEvent(event);
  }

  getSpeed(): SpeedMultiplier {
    if (!this.speedMultiplier) {
      this.speedMultiplier = new SpeedMultiplier(1);
    }
    return this.speedMultiplier;
  }

  setSpeed(speed: number) {
    if (this.speedMultiplier) {
      this.speedMultiplier.value = speed;
    } else {
      this.speedMultiplier = new SpeedMultiplier(speed);
    }
>>>>>>> 2a980fb0
  }

  // Get all connections of a device
  getConnections(id: DeviceId): Edge[] {
    const device = this.devices.get(id);
    if (!device) {
      return [];
    }
    const connections = device
      .getConnections()
      .map((adjacentId) =>
        this.edges.get(Edge.generateConnectionKey({ n1: id, n2: adjacentId })),
      );
    return connections;
  }

  // Get a specific device by its ID
  getDevice(id: DeviceId): Device | undefined {
    return this.devices.get(id);
  }

  // Get all devices in the graph
  getDevices(): Device[] {
    return Array.from(this.devices.values());
  }

  // Returns an array of devices’ ids
  getDeviceIds(): DeviceId[] {
    return Array.from(this.devices.keys());
  }

  getAdjacentDeviceIds(id: DeviceId): DeviceId[] {
    return this.getDeviceIds().filter((adjId) => adjId !== id);
  }

  // Get the number of devices in the graph
  getDeviceCount(): number {
    return this.devices.size;
  }

  // Method to remove a device and its connections (edges)
  removeDevice(id: DeviceId) {
    const device = this.devices.get(id);

    if (!device) {
      console.warn(`Device with ID ${id} does not exist in the graph.`);
      return;
    }

    // Remove connection from adjacent’s devices
    device.getConnections().forEach((adjacentId) => {
      const edgeId = Edge.generateConnectionKey({ n1: id, n2: adjacentId });
      const edge = this.edges.get(edgeId);
      if (edge) {
        edge.delete();
      } else {
        console.warn(`Edge ${edgeId} does not exist`);
      }
    });

    // Remove the device from the viewport and destroy it
    this.viewport.removeChild(device);

    // Finally, remove the device from the graph
    this.datagraph.removeDevice(id);
    this.devices.delete(id);

    console.log(`Device with ID ${id} and all its connections were removed.`);
  }

  // Method to remove a specific edge by its ID
  removeEdge(edgeId: EdgeId) {
    const edge = this.edges.get(edgeId);

    if (!edge) {
      console.warn(`Edge with ID ${edgeId} does not exist in the graph.`);
      return;
    }

    // Remove connection in DataGraph
    this.datagraph.removeConnection(
      edge.connectedNodes.n1,
      edge.connectedNodes.n2,
    );

    // Remove connection from each connected device
    const { n1, n2 } = edge.connectedNodes;
    const device1 = this.devices.get(n1);
    const device2 = this.devices.get(n2);

    if (!(device1 && device2)) {
      console.warn("At least one device in connection does not exist");
      return;
    }
    device1.removeConnection(n2);
    device2.removeConnection(n1);

    // Remove the edge from the viewport
    this.getViewport().removeChild(edge);

    // Remove the edge from the edges map in ViewGraph
    this.edges.delete(edgeId);

    console.log(`Edge with ID ${edgeId} successfully removed from ViewGraph.`);
  }

  getViewport() {
    return this.viewport;
  }

  getRoutingTable(id: DeviceId) {
    return this.datagraph.getRoutingTable(id);
  }

  getEdge(edgeId: EdgeId): Edge | undefined {
    return this.edges.get(edgeId);
  }

  getDataGraph(): DataGraph {
    return this.datagraph;
  }

  getDeviceByIP(ipAddress: IpAddress) {
    return this.getDevices().find((device) => {
      return device.ip == ipAddress;
    });
  }

  /// Returns the IDs of the edges connecting the two devices
  getPathBetween(idA: DeviceId, idB: DeviceId): EdgeId[] {
    if (idA === idB) {
      return [];
    }
    const a = this.devices.get(idA);
    const b = this.devices.get(idB);
    if (!a || !b) {
      console.warn(`At least one device does not exist`);
      return [];
    }
    let current = a;
    const unvisitedNodes = [];
    const connectingEdges = new Map<DeviceId, EdgeId>([[a.id, null]]);
    while (current.id !== idB) {
      for (const adjacentId of current.connections) {
        const edgeId = Edge.generateConnectionKey({
          n1: current.id,
          n2: adjacentId,
        });
        if (!connectingEdges.has(adjacentId)) {
          connectingEdges.set(adjacentId, edgeId);
          unvisitedNodes.push(this.devices.get(adjacentId));
        }
      }
      if (unvisitedNodes.length === 0) {
        return [];
      }
      current = unvisitedNodes.shift();
    }
    const path = [];
    while (current.id !== idA) {
      const edgeId = connectingEdges.get(current.id);
      path.push(edgeId);
      const edge = this.edges.get(edgeId);
      const parentId = edge.otherEnd(current.id);
      current = this.devices.get(parentId);
    }
    return path.reverse();
  }

  private computeLayerConnections(source: DeviceId, connections: Set<string>) {
    this.layer_dfs(
      this.datagraph.getDevices(),
      source,
      source,
      new Set([source]),
      connections,
    );
  }

  private layer_dfs(
    graph: Map<DeviceId, GraphNode>,
    s: DeviceId, // source node
    v: DeviceId,
    visited: Set<DeviceId>,
    connections: Set<string>,
  ) {
    graph.get(v).connections.forEach((w) => {
      if (visited.has(w)) {
        return;
      }
      const adjacent = this.datagraph.getDevice(w);
      // mark node as visited
      visited.add(w);

      if (layerIncluded(layerFromType(adjacent.type), this.layer)) {
        // add connection between s and w
        const connectionKey: string = Edge.generateConnectionKey({
          n1: w,
          n2: s,
        });
        if (!connections.has(connectionKey)) {
          connections.add(connectionKey);
        }
      } else {
        // continue with recursive search
        this.layer_dfs(graph, s, w, visited, connections);
      }
    });
  }

  clear() {
    this.viewport.clear();
    this.devices.forEach((device) => device.destroy());
    this.devices.clear();
    this.edges.forEach((edge) => edge.destroy());
    this.edges.clear();
  }
}<|MERGE_RESOLUTION|>--- conflicted
+++ resolved
@@ -174,10 +174,6 @@
     return this.layer;
   }
 
-<<<<<<< HEAD
-  getSpeed(): number {
-    return this.ctx.getCurrentSpeed().value;
-=======
   changeCurrLayer(newLayer: Layer) {
     this.layer = newLayer;
     this.clear();
@@ -189,20 +185,8 @@
     layerSelect.dispatchEvent(event);
   }
 
-  getSpeed(): SpeedMultiplier {
-    if (!this.speedMultiplier) {
-      this.speedMultiplier = new SpeedMultiplier(1);
-    }
-    return this.speedMultiplier;
-  }
-
-  setSpeed(speed: number) {
-    if (this.speedMultiplier) {
-      this.speedMultiplier.value = speed;
-    } else {
-      this.speedMultiplier = new SpeedMultiplier(speed);
-    }
->>>>>>> 2a980fb0
+  getSpeed(): number {
+    return this.ctx.getCurrentSpeed().value;
   }
 
   // Get all connections of a device
