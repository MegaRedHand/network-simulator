--- conflicted
+++ resolved
@@ -18,12 +18,7 @@
 export class ViewGraph {
   private devices: Map<DeviceId, Device> = new Map<DeviceId, Device>();
   private edges: Map<EdgeId, Edge> = new Map<EdgeId, Edge>();
-<<<<<<< HEAD
-  private idCounter: EdgeId = 1;
-  private datagraph: DataGraph;
-=======
   datagraph: DataGraph;
->>>>>>> 65b5c03e
   private layer: Layer;
   private viewport: Viewport;
 
