import { IpAddress } from "../../packets/ip";
import { RunningProgram } from "../../programs";
import { DeviceType, layerFromType } from "../view-devices/vDevice";
import { layerIncluded, Layer } from "../layer";
import { Graph, RemovedVertexData, VertexId } from "./graph";
import {
  DataDevice,
  DataSwitch,
  DataNetworkDevice,
  DataHost,
  DataRouter,
} from "../data-devices";
import { GlobalContext } from "../../context";

export type DeviceId = VertexId;

export function getNumberOfInterfaces(type: DeviceType): number {
  return NumberOfInterfacesPerType[type];
}

const NumberOfInterfacesPerType = {
  [DeviceType.Host]: 1,
  [DeviceType.Router]: 4,
  [DeviceType.Switch]: 8,
};

interface CommonDataNode {
  id?: DeviceId;
  x: number;
  y: number;
  type: DeviceType;
  // TODO: remove this
  mac: string;
  interfaces: NetworkInterfaceData[];
  arpTable?: Map<string, string>;
}

export interface NetworkInterfaceData {
  name: string;
  mac: string;
  /**
   * IP address of the interface.
   * On switches this field is undefined.
   */
  ip?: string;
}

export interface SwitchDataNode extends CommonDataNode {
  type: DeviceType.Switch;
}

export interface NetworkDataNode extends CommonDataNode {
  // TODO: remove this
  ip: string;
  mask: string;
}

export interface RouterDataNode extends NetworkDataNode {
  type: DeviceType.Router;
  routingTable?: RoutingTableEntry[];
  packetQueueSize: number;
  timePerByte: number;
}

export interface RoutingTableEntry {
  ip: string;
  mask: string;
  iface: DeviceId;
  manuallyEdited?: boolean;
  deleted?: boolean;
}

export interface HostDataNode extends NetworkDataNode {
  type: DeviceType.Host;
  runningPrograms?: RunningProgram[];
}

// Typescript type guard
export function isSwitch(node: DataNode): node is SwitchDataNode {
  return node.type === DeviceType.Switch;
}

export function isNetworkNode(node: DataNode): node is NetworkDataNode {
  return layerIncluded(layerFromType(node.type), Layer.Network);
}

export function isRouter(node: DataNode): node is RouterDataNode {
  return node.type === DeviceType.Router;
}

export function isHost(node: DataNode): node is HostDataNode {
  return node.type === DeviceType.Host;
}

export type DataNode =
  | CommonDataNode
  | NetworkDataNode
  | RouterDataNode
  | HostDataNode
  | SwitchDataNode;

export interface EdgeTip {
  id: DeviceId;
  iface: number;
}

export interface DataEdge {
  from: EdgeTip;
  to: EdgeTip;
}

export interface GraphData {
  nodes: DataNode[];
  edges: DataEdge[];
}

export type RemovedNodeData = RemovedVertexData<DataDevice, DataEdge>;

export class DataGraph {
  ctx: GlobalContext;
  // NOTE: we don't store data in edges yet
  deviceGraph = new Graph<DataDevice, DataEdge>();
  private onChanges: (() => void)[] = [];

  constructor(ctx: GlobalContext) {
    DataDevice.initializedIdCounter();
    this.ctx = ctx;
  }

  static fromData(data: GraphData, ctx: GlobalContext): DataGraph {
    const dataGraph = new DataGraph(ctx);

    data.nodes.forEach((nodeData: DataNode) => {
      console.log(nodeData);
      dataGraph.addDevice(nodeData);
    });

    data.edges.forEach((edgeData: DataEdge) => {
      dataGraph.deviceGraph.setEdge(edgeData.from.id, edgeData.to.id, edgeData);
    });

    return dataGraph;
  }

  toData(): GraphData {
    const nodes: DataNode[] = [];
    const edges: DataEdge[] = [];

    // Serialize nodes
    for (const [, device] of this.deviceGraph.getAllVertices()) {
      device.getDataNode();
      // parse to serializable format
      const dataNode: DataNode = device.getDataNode();
      nodes.push(dataNode);
    }
    for (const [, , edge] of this.deviceGraph.getAllEdges()) {
      edges.push(edge);
    }
    return { nodes, edges };
  }

  reAddDevice(removedData: RemovedNodeData): DeviceId {
    const { id, vertex, edges } = removedData;
    this.deviceGraph.setVertex(id, vertex);
    edges.forEach((edge) => {
      this.deviceGraph.setEdge(edge.from.id, edge.to.id, edge);
    });
    this.notifyChanges();
    return id;
  }

  // Add a device to the graph
  addDevice(dataNode: DataNode) {
    const device: DataDevice = isSwitch(dataNode)
      ? new DataSwitch(dataNode, this)
      : isRouter(dataNode)
        ? new DataRouter(dataNode, this)
        : isHost(dataNode)
          ? new DataHost(dataNode, this)
          : undefined;
    if (!device) {
      console.warn(`Device type unknown: ${dataNode.type}`);
      return;
    }
    const deviceId = device.id;
    if (this.deviceGraph.hasVertex(deviceId)) {
      console.warn(`Device with ID ${deviceId} already exists in the graph.`);
      return;
    }
    this.deviceGraph.setVertex(deviceId, device);
    console.log(`Device added with ID ${deviceId}`);
    this.notifyChanges();
    return deviceId;
  }

  reAddEdge(edgeData: DataEdge): DataEdge | null {
    const { from, to } = edgeData;
    const n1Id = from.id;
    const n2Id = to.id;
    if (n1Id === n2Id) {
      console.warn(
        `Cannot create a connection between the same device (ID ${n1Id}).`,
      );
      return null;
    }
    if (!this.deviceGraph.hasVertex(n1Id)) {
      console.warn(`Device with ID ${n1Id} does not exist.`);
      return null;
    }
    if (!this.deviceGraph.hasVertex(n2Id)) {
      console.warn(`Device with ID ${n2Id} does not exist.`);
      return null;
    }
    if (this.deviceGraph.hasEdge(n1Id, n2Id)) {
      console.warn(
        `Connection between ID ${n1Id} and ID ${n2Id} already exists.`,
      );
      return null;
    }
    this.deviceGraph.setEdge(n1Id, n2Id, edgeData);

    console.log(
      `Connection created between devices ID: ${n1Id} and ID: ${n2Id}`,
    );
    this.notifyChanges();
    this.regenerateAllRoutingTables();
    return edgeData;
  }

  // Add a connection between two devices
  addNewEdge(n1Id: DeviceId, n2Id: DeviceId): DataEdge | null {
    const device1 = this.getDevice(n1Id);
    const device2 = this.getDevice(n2Id);
    if (!device1 || !device2) {
      console.warn(
        `Cannot create a connection between devices ${n1Id} and ${n2Id}.`,
      );
      return null;
    }
<<<<<<< HEAD
    const n1Iface = this.getNextInterfaceNumber(device1);
    const n2Iface = this.getNextInterfaceNumber(device2);
=======
    const n1Iface = this.getNextFreeInterfaceNumber(device1);
    const n2Iface = this.getNextFreeInterfaceNumber(device2);

    if (n1Iface === null || n2Iface === null) {
      const unavailableDevices =
        n1Iface === null && n2Iface === null
          ? `devices ${n1Id} and ${n2Id}`
          : `device ${n1Id === null ? n1Id : n2Id}`;
      alert(`No free interfaces available for ${unavailableDevices}.`);
      return null;
    }
>>>>>>> bff0ca5b
    const edge = {
      from: { id: n1Id, iface: n1Iface },
      to: { id: n2Id, iface: n2Iface },
    };
    return this.reAddEdge(edge);
  }

<<<<<<< HEAD
=======
  // NOTE: May be used in future
>>>>>>> bff0ca5b
  private getNextInterfaceNumber(device: DataDevice): number {
    const numberOfInterfaces = getNumberOfInterfaces(device.getType());
    const ifaceUses = new Array(numberOfInterfaces)
      .fill(0)
      .map((_, i) => [i, this.getConnectionsInInterface(device.id, i).length])
      .sort(([, a], [, b]) => a - b);
    // Return the interface with the least connections
    return ifaceUses[0][0];
<<<<<<< HEAD
=======
  }

  private getNextFreeInterfaceNumber(device: DataDevice): number | null {
    const numberOfInterfaces = getNumberOfInterfaces(device.getType());
    for (let i = 0; i < numberOfInterfaces; i++) {
      const connections = this.getConnectionsInInterface(device.id, i);
      if (!connections || connections.length === 0) {
        return i; // Return the first free interface
      }
    }
    return null; // Return null if no free interface is found
>>>>>>> bff0ca5b
  }

  updateDevicePosition(id: DeviceId, newValues: { x?: number; y?: number }) {
    const deviceDataNode = this.deviceGraph.getVertex(id);
    if (!deviceDataNode) {
      console.warn("Device's id is not registered");
      return;
    }
    deviceDataNode.x = newValues.x ?? deviceDataNode.x;
    deviceDataNode.y = newValues.y ?? deviceDataNode.y;
    this.notifyChanges();
  }

  // Get a device by its ID.
  // WARNING: don't modify the device directly, use `modifyDevice` instead
  getDevice(id: DeviceId): DataDevice | undefined {
    return this.deviceGraph.getVertex(id);
  }

  // Same logic than the one in ViewGraph.
  // Get a device by its IP address
  getDeviceByIP(sourceAddress: IpAddress): DataDevice {
    for (const [, device] of this.getDevices()) {
      if (
        device instanceof DataNetworkDevice &&
        device.ip.equals(sourceAddress)
      ) {
        return device;
      }
    }
  }

  // Modify a device in the graph, notifying subscribers of any changes
  modifyDevice(id: DeviceId, fn: (d: DataDevice | undefined) => void) {
    const device = this.deviceGraph.getVertex(id);
    fn(device);
    if (device) {
      this.notifyChanges();
    }
  }

  // Get all devices in the graph
  getDevices(): IterableIterator<[DeviceId, DataDevice]> {
    return this.deviceGraph.getAllVertices();
  }

  // Get the number of devices in the graph
  getDeviceCount(): number {
    return this.deviceGraph.getVertexCount();
  }

  // Get all connections of a device
  getConnection(n1Id: DeviceId, n2Id: DeviceId): DataEdge | undefined {
    return this.deviceGraph.getEdge(n1Id, n2Id);
  }

  // Get all connections of a device
  getConnections(id: DeviceId): DeviceId[] | undefined {
    return this.deviceGraph.getNeighbors(id);
  }

  hasDevice(id: DeviceId) {
    return this.deviceGraph.hasVertex(id);
  }

  // Get all connections of a device in a given interface
  getConnectionsInInterface(
    id: DeviceId,
    iface: number,
  ): DeviceId[] | undefined {
    if (!this.deviceGraph.hasVertex(id)) {
      return;
    }
    const connections = [];
    for (const [neighborId, { from, to }] of this.deviceGraph.getEdges(id)) {
      console.debug(`Checking connection with device ${neighborId}:`);
      console.debug(from);
      console.debug(to);
      if (
        (from.id === id && from.iface === iface) ||
        (to.id === id && to.iface === iface)
      ) {
        console.debug("Is in");
        connections.push(neighborId);
      }
    }
    console.debug(connections);
    return connections;
  }

  // Method to remove a device and all its connections
  removeDevice(id: DeviceId): RemovedNodeData | undefined {
    if (!this.deviceGraph.hasVertex(id)) {
      console.warn(`Device with ID ${id} does not exist in the graph.`);
      return;
    }
    const removedData = this.deviceGraph.removeVertex(id);
    console.log(`Device with ID ${id} and its connections were removed.`);
    this.notifyChanges();
    this.regenerateAllRoutingTables();
    return removedData;
  }

  // Same logic than the one in ViewGraph.
  // Dummy shortcut to set a packet destination mac when forwading a packet
  getPathBetween(startId: number, endId: number): DeviceId[] {
    // try to avoid having a host in the middle of the path
    if (startId === endId) {
      return [];
    }
    if (
      !(
        this.deviceGraph.hasVertex(startId) && this.deviceGraph.hasVertex(endId)
      )
    ) {
      console.warn(`At least one device does not exist`);
      return [];
    }
    const startDevice = this.deviceGraph.getVertex(startId);
    const queue: [DataDevice, DeviceId[]][] = [[startDevice, [startId]]];
    const visited: Set<DeviceId> = new Set<DeviceId>();

    while (queue.length > 0) {
      const [device, path] = queue.shift();

      if (device.id === endId) {
        return path;
      }

      if (!visited.has(device.id)) {
        visited.add(device.id);
        this.deviceGraph.getNeighbors(device.id).forEach((adjId) => {
          const adjDevice = this.deviceGraph.getVertex(adjId);
          if (!adjDevice) {
            console.warn(`Device ${adjId} for path not found in viewgraph`);
            return;
          }
          if (!visited.has(adjId)) {
            queue.push([adjDevice, [...path, adjId]]);
          }
        });
      }
    }
    console.log(`Path between devices ${startId} and ${endId} not found`);
    return null;
  }

  // Method to remove a connection (edge) between two devices by their IDs
  removeConnection(n1Id: DeviceId, n2Id: DeviceId): void {
    this.deviceGraph.removeEdge(n1Id, n2Id);

    console.log(
      `Connection removed between devices ID: ${n1Id} and ID: ${n2Id}`,
    );
    this.notifyChanges();
    this.regenerateAllRoutingTables();
  }

  subscribeChanges(callback: () => void) {
    this.onChanges.push(callback);
  }

  notifyChanges() {
    this.onChanges.forEach((callback) => callback());
  }

  regenerateAllRoutingTables() {
    console.log("Regenerating all routing tables");
    for (const [id] of this.deviceGraph.getAllVertices()) {
      this.regenerateRoutingTable(id);
    }
  }

  regenerateRoutingTableClean(id: DeviceId): RoutingTableEntry[] {
    return this.generateRoutingTable(id);
  }

  regenerateRoutingTable(id: DeviceId) {
    const router = this.deviceGraph.getVertex(id);
    if (!(router instanceof DataRouter)) return;

    router.routingTable = this.generateRoutingTable(id, true);
  }

  private generateRoutingTable(
    id: DeviceId,
    preserveEdits = false,
  ): RoutingTableEntry[] {
    const router = this.deviceGraph.getVertex(id);
    if (!(router instanceof DataRouter)) {
      return [];
    }

    const parents = new Map<DeviceId, DeviceId>();
    parents.set(id, id);
    const queue = [id];
    while (queue.length > 0) {
      const currentId = queue.shift();
      const current = this.deviceGraph.getVertex(currentId);
      if (current instanceof DataHost) continue;

      const neighbors = this.deviceGraph.getNeighbors(currentId);
      neighbors.forEach((connectedId) => {
        if (!parents.has(connectedId)) {
          parents.set(connectedId, currentId);
          queue.push(connectedId);
        }
      });
    }

    const newTable: RoutingTableEntry[] = [];

    parents.forEach((currentId, childId) => {
      const dstId = childId;
      if (dstId === id) return;

      while (currentId !== id) {
        const parentId = parents.get(currentId);
        childId = currentId;
        currentId = parentId;
      }

      const dst = this.deviceGraph.getVertex(dstId);

      if (dst instanceof DataNetworkDevice) {
        const dataEdge = this.deviceGraph.getEdge(currentId, childId);
        if (!dataEdge) {
          console.warn(
            `Edge between devices ${currentId} and ${childId} not found!`,
          );
          return;
        }
        const iface =
          dataEdge.from.id === currentId
            ? dataEdge.from.iface
            : dataEdge.to.iface;
        newTable.push({
          ip: dst.ip.toString(),
          mask: dst.ipMask.toString(),
          iface,
        });
      }
    });

    if (preserveEdits) {
      router.routingTable.forEach((manualEntry) => {
        if (manualEntry.manuallyEdited) {
          const existingEntry = newTable.find(
            (entry) => entry.ip === manualEntry.ip,
          );
          if (existingEntry) {
            existingEntry.mask = manualEntry.mask;
            existingEntry.iface = manualEntry.iface;
            existingEntry.manuallyEdited = true;
          } else {
            newTable.push({ ...manualEntry });
          }
        }
      });

      router.routingTable.forEach((deletedEntry) => {
        if (deletedEntry.deleted) {
          const index = newTable.findIndex(
            (entry) => entry.ip === deletedEntry.ip,
          );
          if (index !== -1) {
            newTable[index] = deletedEntry;
            console.log(`Preserving deleted entry:`, deletedEntry);
          } else {
            newTable.push(deletedEntry);
          }
        }
      });
    }

    console.log(`Generated routing table for router ID ${id}:`, newTable);
    return newTable;
  }

  saveManualChange(
    routerId: DeviceId,
    visibleRowIndex: number, // Este es el índice en la UI
    colIndex: number,
    newValue: string,
  ) {
    const router = this.getDevice(routerId);
    if (!router || !(router instanceof DataRouter)) {
      console.warn(`Device with ID ${routerId} is not a router.`);
      return;
    }

    // Obtener solo las entradas visibles (no eliminadas)
    const visibleEntries = router.routingTable.filter(
      (entry) => !entry.deleted,
    );

    // Validar que el índice de la UI es correcto
    if (visibleRowIndex < 0 || visibleRowIndex >= visibleEntries.length) {
      console.warn(`Invalid row index: ${visibleRowIndex}`);
      return;
    }

    // Buscar la entrada real en router.routingTable
    const realEntry = visibleEntries[visibleRowIndex];

    // Encontrar su índice en la tabla original
    const realIndex = router.routingTable.findIndex(
      (entry) => entry === realEntry,
    );
    if (realIndex === -1) {
      console.warn(`Could not find matching entry in original routingTable`);
      return;
    }

    // Aplicar el cambio en la entrada correcta
    switch (colIndex) {
      case 0:
        router.routingTable[realIndex].ip = newValue;
        break;
      case 1:
        router.routingTable[realIndex].mask = newValue;
        break;
      case 2:
        router.routingTable[realIndex].iface = newValue.startsWith("eth")
          ? parseInt(newValue.replace("eth", ""), 10)
          : parseInt(newValue, 10);
        break;
      default:
        console.warn(`Invalid column index: ${colIndex}`);
        return;
    }

    // Marcar la entrada como editada manualmente
    router.routingTable[realIndex].manuallyEdited = true;
    console.log(
      `Updated router ID ${routerId} routing table entry at [${realIndex}, ${colIndex}] manually`,
    );

    this.notifyChanges();
  }

  setRoutingTable(
    routerId: DeviceId,
    newRoutingTable: RoutingTableEntry[],
  ): void {
    const router = this.getDevice(routerId);

    if (!router || !(router instanceof DataRouter)) {
      console.warn(`Device with ID ${routerId} is not a router.`);
      return;
    }

    router.routingTable = newRoutingTable.map((entry) => ({
      ip: entry.ip,
      mask: entry.mask,
      iface: entry.iface,
      manuallyEdited: entry.manuallyEdited || false, // Ensure flag consistency
    }));

    console.log(
      `Routing table set for router ID ${routerId}:`,
      router.routingTable,
    );

    // Notify changes to persist them
    this.notifyChanges();
  }

  removeRoutingTableRow(deviceId: DeviceId, visibleRowIndex: number): void {
    const router = this.getDevice(deviceId);
    if (!router || !(router instanceof DataRouter)) {
      console.warn(`Device with ID ${deviceId} is not a router.`);
      return;
    }

    // Obtener solo las entradas visibles (no eliminadas)
    const visibleEntries = router.routingTable.filter(
      (entry) => !entry.deleted,
    );

    // Validar que el índice visible es correcto
    if (visibleRowIndex < 0 || visibleRowIndex >= visibleEntries.length) {
      console.warn(`Invalid row index: ${visibleRowIndex}`);
      return;
    }

    // Buscar la entrada real en router.routingTable
    const realEntry = visibleEntries[visibleRowIndex];

    // Encontrar su índice en la tabla original
    const realIndex = router.routingTable.findIndex(
      (entry) => entry === realEntry,
    );
    if (realIndex === -1) {
      console.warn(`Could not find matching entry in original routingTable`);
      return;
    }

    // Marcar la entrada como eliminada en lugar de borrarla
    router.routingTable[realIndex].deleted = true;

    console.log(
      `Marked routing table entry as deleted:`,
      router.routingTable[realIndex],
    );

    // Notificar los cambios
    this.notifyChanges();
  }

  getRoutingTable(id: DeviceId) {
    const device = this.getDevice(id);
    if (!device || !(device instanceof DataRouter)) {
      return [];
    }

    // Remove any deleted entries
    return device.routingTable.filter((entry) => !entry.deleted);
  }
}<|MERGE_RESOLUTION|>--- conflicted
+++ resolved
@@ -237,10 +237,6 @@
       );
       return null;
     }
-<<<<<<< HEAD
-    const n1Iface = this.getNextInterfaceNumber(device1);
-    const n2Iface = this.getNextInterfaceNumber(device2);
-=======
     const n1Iface = this.getNextFreeInterfaceNumber(device1);
     const n2Iface = this.getNextFreeInterfaceNumber(device2);
 
@@ -252,7 +248,6 @@
       alert(`No free interfaces available for ${unavailableDevices}.`);
       return null;
     }
->>>>>>> bff0ca5b
     const edge = {
       from: { id: n1Id, iface: n1Iface },
       to: { id: n2Id, iface: n2Iface },
@@ -260,10 +255,7 @@
     return this.reAddEdge(edge);
   }
 
-<<<<<<< HEAD
-=======
   // NOTE: May be used in future
->>>>>>> bff0ca5b
   private getNextInterfaceNumber(device: DataDevice): number {
     const numberOfInterfaces = getNumberOfInterfaces(device.getType());
     const ifaceUses = new Array(numberOfInterfaces)
@@ -272,8 +264,6 @@
       .sort(([, a], [, b]) => a - b);
     // Return the interface with the least connections
     return ifaceUses[0][0];
-<<<<<<< HEAD
-=======
   }
 
   private getNextFreeInterfaceNumber(device: DataDevice): number | null {
@@ -285,7 +275,6 @@
       }
     }
     return null; // Return null if no free interface is found
->>>>>>> bff0ca5b
   }
 
   updateDevicePosition(id: DeviceId, newValues: { x?: number; y?: number }) {
