<<<<<<< HEAD
export type NodeType = "Router" | "Server" | "Pc";
=======
import { DeviceType } from "../devices/device";
>>>>>>> dba14579

export interface GraphNode {
  x: number;
  y: number;
<<<<<<< HEAD
  type: NodeType;
=======
  type: DeviceType;
>>>>>>> dba14579
  connections: Set<number>;
}

export interface GraphDataNode {
  id: number;
  x: number;
  y: number;
<<<<<<< HEAD
  type: NodeType;
=======
  type: DeviceType;
>>>>>>> dba14579
  connections: number[];
}

export type GraphData = GraphDataNode[];

export interface DeviceInfo {
  x: number;
  y: number;
  type: NodeType;
}

export class DataGraph {
  private devices = new Map<number, GraphNode>();
  private idCounter = 1;
  private onChanges: (() => void)[] = [];

  static fromData(data: GraphData): DataGraph {
    const dataGraph = new DataGraph();
    data.forEach((nodeData: GraphDataNode) => {
      // ADD DATAGRAPH AND EDGES
      console.log(nodeData);
      const connections = new Set(nodeData.connections);
      const graphNode: GraphNode = {
        x: nodeData.x,
        y: nodeData.y,
        type: nodeData.type,
        connections: connections,
      };
      dataGraph.addDevice(nodeData.id, graphNode);
    });
    return dataGraph;
  }

  toData(): GraphData {
    const graphData: GraphData = [];

    // Serialize nodes
    this.getDevices().forEach(([id, info]) => {
      graphData.push({
        id: id,
        x: info.x,
        y: info.y,
        type: info.type, // Save the device type (Router, Server, PC)
        connections: Array.from(info.connections.values()),
      });
    });
    return graphData;
  }

  // Add a new device to the graph
<<<<<<< HEAD
  addNewDevice(deviceInfo: DeviceInfo): number {
=======
  addNewDevice(deviceInfo: { x: number; y: number; type: DeviceType }): number {
>>>>>>> dba14579
    const id = this.idCounter++;
    const graphnode: GraphNode = {
      ...deviceInfo,
      connections: new Set<number>(),
    };
    this.devices.set(id, graphnode);
    console.log(`Device added with ID ${id}`);
    this.notifyChanges();
    return id;
  }

  // Add a device to the graph
  addDevice(idDevice: number, deviceInfo: GraphNode) {
    if (this.devices.has(idDevice)) {
      console.warn(`Device with ID ${idDevice} already exists in the graph.`);
      return;
    }
    this.devices.set(idDevice, deviceInfo);
    if (this.idCounter <= idDevice) {
      this.idCounter = idDevice + 1;
    }
    console.log(`Device added with ID ${idDevice}`);
    this.notifyChanges();
  }

  // Add a connection between two devices
  addEdge(n1Id: number, n2Id: number) {
    if (n1Id === n2Id) {
      console.warn(
        `Cannot create a connection between the same device (ID ${n1Id}).`,
      );
      return;
    }
    if (!this.devices.has(n1Id)) {
      console.warn(`Device with ID ${n1Id} does not exist in devices.`);
      return;
    }
    if (!this.devices.has(n2Id)) {
      console.warn(`Device with ID ${n2Id} does not exist in devices.`);
      return;
      // Check if an edge already exists between these two devices
    }
    if (this.devices.get(n1Id).connections.has(n2Id)) {
      console.warn(
        `Connection between ID ${n1Id} and ID ${n2Id} already exists.`,
      );
      return;
    }
    this.devices.get(n1Id).connections.add(n2Id);
    this.devices.get(n2Id).connections.add(n1Id);

    console.log(
      `Connection created between devices ID: ${n1Id} and ID: ${n2Id}`,
    );
    this.notifyChanges();
  }

  updateDevicePosition(id: number, newValues: { x?: number; y?: number }) {
    const deviceGraphNode = this.devices.get(id);
    if (!deviceGraphNode) {
      console.warn("Device’s id is not registered");
      return;
    }
    this.devices.set(id, { ...deviceGraphNode, ...newValues });
    this.notifyChanges();
  }

  getDevice(id: number): GraphNode | undefined {
    return this.devices.get(id);
  }

  // Get all connections of a device
  getConnections(id: number): number[] {
    const deviceInfo = this.devices.get(id);
    return deviceInfo.connections
      ? Array.from(deviceInfo.connections.values())
      : [];
  }

  // Get all devices in the graph
  getDevices(): [number, GraphNode][] {
    return Array.from(this.devices.entries());
  }

  // Get the number of devices in the graph
  getDeviceCount(): number {
    return this.devices.size;
  }

  // Method to remove a device and all its connections
  removeDevice(id: number): void {
    const device = this.devices.get(id);

    if (!device) {
      console.warn(`Device with ID ${id} does not exist in the graph.`);
      return;
    }

    // Remove the connection of the current node in connected devices
    device.connections.forEach((connectedId) => {
      // can be done directly by the device
      const connectedDevice = this.devices.get(connectedId);
      if (connectedDevice) {
        connectedDevice.connections.delete(id);
      }
    });

    // Remove the node from the graph
    this.devices.delete(id);
    console.log(`Device with ID ${id} and its connections were removed.`);
    this.notifyChanges();
  }

  // Method to remove a connection (edge) between two devices by their IDs
  removeConnection(n1Id: number, n2Id: number): void {
    const device1 = this.devices.get(n1Id);
    const device2 = this.devices.get(n2Id);

    if (!device1) {
      console.warn(`Device with ID ${n1Id} does not exist in the graph.`);
      return;
    }

    if (!device2) {
      console.warn(`Device with ID ${n2Id} does not exist in the graph.`);
      return;
    }

    // Check if the connection exists
    if (!device1.connections.has(n2Id) || !device2.connections.has(n1Id)) {
      console.warn(
        `Connection between ID ${n1Id} and ID ${n2Id} does not exist.`,
      );
      return;
    }

    // Remove the connection in both devices
    device1.connections.delete(n2Id);
    device2.connections.delete(n1Id);

    console.log(
      `Connection removed between devices ID: ${n1Id} and ID: ${n2Id}`,
    );
    this.notifyChanges();
  }

  subscribeChanges(callback: () => void) {
    this.onChanges.push(callback);
  }

  notifyChanges() {
    this.onChanges.forEach((callback) => callback());
  }
}<|MERGE_RESOLUTION|>--- conflicted
+++ resolved
@@ -1,17 +1,9 @@
-<<<<<<< HEAD
-export type NodeType = "Router" | "Server" | "Pc";
-=======
 import { DeviceType } from "../devices/device";
->>>>>>> dba14579
 
 export interface GraphNode {
   x: number;
   y: number;
-<<<<<<< HEAD
-  type: NodeType;
-=======
   type: DeviceType;
->>>>>>> dba14579
   connections: Set<number>;
 }
 
@@ -19,11 +11,7 @@
   id: number;
   x: number;
   y: number;
-<<<<<<< HEAD
-  type: NodeType;
-=======
   type: DeviceType;
->>>>>>> dba14579
   connections: number[];
 }
 
@@ -74,11 +62,7 @@
   }
 
   // Add a new device to the graph
-<<<<<<< HEAD
   addNewDevice(deviceInfo: DeviceInfo): number {
-=======
-  addNewDevice(deviceInfo: { x: number; y: number; type: DeviceType }): number {
->>>>>>> dba14579
     const id = this.idCounter++;
     const graphnode: GraphNode = {
       ...deviceInfo,
