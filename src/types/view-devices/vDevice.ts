import {
  Texture,
  Sprite,
  FederatedPointerEvent,
  Graphics,
  TextStyle,
  Text,
  Container,
} from "pixi.js";
import { ViewGraph } from "../graphs/viewgraph";
import {
  deselectElement,
  refreshElement,
  selectElement,
  urManager,
} from "../viewportManager";
import { RightBar } from "../../graphics/right_bar";
import { Colors, ZIndexLevels } from "../../utils/utils";
import { Position } from "../common";
import { DeviceInfo } from "../../graphics/renderables/device_info";
import {
  DeviceId,
  NetworkInterfaceData,
  RemovedNodeData,
} from "../graphs/datagraph";
import { DragDeviceMove, AddEdgeMove } from "../undo-redo";
import { Layer, layerIncluded } from "../layer";
import { EthernetFrame, MacAddress } from "../../packets/ethernet";
import { GlobalContext } from "../../context";
import { IpAddress } from "../../packets/ip";
import {
  hideTooltip,
  removeTooltip,
  showTooltip,
} from "../../graphics/renderables/canvas_tooltip_manager";

const CIRCLE_RADIUS = 6; // Radius of the circle for drag and drop

export enum DeviceType {
  Host = 0,
  Router = 1,
  Switch = 2,
}

export interface NetworkInterface {
  name: string;
  mac: MacAddress;
  // TODO: add IP address
  ip?: IpAddress;
}

export function layerFromType(type: DeviceType) {
  switch (type) {
    case DeviceType.Router:
      return Layer.Network;
    case DeviceType.Host:
      return Layer.App;
    case DeviceType.Switch:
      return Layer.Link;
  }
}

export abstract class ViewDevice extends Container {
  private sprite: Sprite;
  private tooltip: Text | null = null; // Tooltip como un Text de PIXI.js
  private tag: string | null = null; // Tag for the device
  private isDragCircle = false;
  private circleGraphic?: Graphics;
  private idLabel?: Text;
  private isVisibleFlag = true; // Flag to track visibility

  readonly id: DeviceId;
  readonly viewgraph: ViewGraph;
  ctx: GlobalContext;

  interfaces: NetworkInterface[] = [];

  highlightMarker: Graphics | null = null; // Marker to indicate selection

  static dragTarget: ViewDevice | null = null;
  static connectionTarget: ViewDevice | null = null;
  static startPosition: Position | null = null;

  get width(): number {
    return this.sprite.width;
  }
  get height(): number {
    return this.sprite.height;
  }

  /**
   * Each type of device has different ways of handling a received packet.
   * Returns the id for the next device to send the packet to, or
   * null if there’s no next device to send the packet.
   * */
  abstract receiveFrame(frame: EthernetFrame, iface: number): void;

  constructor(
    id: DeviceId,
    texture: Texture,
    viewgraph: ViewGraph,
    ctx: GlobalContext,
    position: Position,
    interfaces: NetworkInterfaceData[],
    tag: string | null,
  ) {
    super();

    this.id = id;
    this.tag = tag;
    this.viewgraph = viewgraph;
    this.ctx = ctx;

    this.interfaces = interfaces.map((iface) => ({
      name: iface.name,
      mac: MacAddress.parse(iface.mac),
      ip: iface.ip !== undefined ? IpAddress.parse(iface.ip) : undefined,
    }));

    this.sprite = new Sprite(texture);

    this.sprite.anchor.set(0.5);
    this.sprite.setSize(50);
    this.addChild(this.sprite);

    this.x = position.x;
    this.y = position.y;

    this.eventMode = "static";
    this.interactive = true;
    this.cursor = "pointer";
    this.zIndex = ZIndexLevels.Device;

    // Add device ID label using the helper function
    this.setTag(tag);
    this.updateVisibility();

    // Set up tooltip behavior
    // this.setupHoverTooltip();

    this.on("pointerdown", this.onPointerDown, this);
    this.on("click", this.onClick, this);
    // NOTE: this is "click" for mobile devices
    this.on("tap", this.onClick, this);
  }

  // Some devices require to do some initializations right after the viewgraph
  // finishes initializing.
  initialize() {
    // Do nothing
  }

  setupTooltip(iface: number) {
    const currentLayer = this.ctx.getCurrentLayer();
    const tooltipMessage = this.getTooltipDetails(currentLayer, iface);
    this.tooltip = showTooltip(
      this,
      tooltipMessage,
      0,
      this.height * 0.8 + 20,
      this.tooltip,
    );
  }

  hideToolTip() {
    hideTooltip(this.tooltip);
  }

  setCircleColor(color: number) {
    if (!this.isDragCircle) return;
    if (this.circleGraphic) {
      this.circleGraphic.clear();
      this.circleGraphic.circle(0, 0, CIRCLE_RADIUS);
      this.circleGraphic.fill({ color });
    }
  }

  /**
   * Abstract method to get tooltip details based on the layer.
   * Must be implemented by derived classes.
   * @param layer - The network layer for which to retrieve tooltip details.
   * @param iface - The index of the network interface to provide details for.
   * @returns A string with the tooltip content to display.
   */
  abstract getTooltipDetails(layer: Layer, iface: number): string;

  updateDevicesAspect() {
    if (!this.isVisibleFlag) {
      const edges = this.viewgraph
        .getConnections(this.id)
        .filter((e) => e.isVisible());
      // if it doesn't have visible edges, hide it completely
      if (!edges || edges.length === 0) {
        this.visible = false;
        return;
      }
      // if it has visible edges, show it as a drag circle
      this.visible = true;
      this.setAsDragCircle();
    } else {
      // if it is in the current layer, show it as a normal device
      this.visible = true;
      this.setAsNormalDevice();
    }
  }

  updateVisibility() {
    this.isVisibleFlag = layerIncluded(
      this.getLayer(),
      this.viewgraph.getLayer(),
    );
  }

  private setAsDragCircle() {
    if (this.isDragCircle) return;
    this.isDragCircle = true;

    if (this.sprite) this.sprite.visible = false;
    if (this.idLabel) this.idLabel.visible = false;
    if (!this.circleGraphic) {
      this.circleGraphic = new Graphics();
      this.circleGraphic.circle(0, 0, CIRCLE_RADIUS);
      this.circleGraphic.fill({ color: Colors.Lightblue });
      this.addChild(this.circleGraphic);
    }
    this.eventMode = "static";
    this.interactive = true;
    this.cursor = "grab";
  }

  private setAsNormalDevice() {
    if (!this.isDragCircle) return;
    this.isDragCircle = false;

    if (this.sprite) this.sprite.visible = true;
    if (this.idLabel) this.idLabel.visible = true;
    if (this.circleGraphic) {
      this.removeChild(this.circleGraphic);
      this.circleGraphic.destroy();
      this.circleGraphic = undefined;
    }
    this.cursor = "pointer";
  }

  isVisible(): boolean {
    return this.isVisibleFlag;
  }

<<<<<<< HEAD
  // Function to add or update the label on the device
=======
  ownMac(mac: MacAddress): boolean {
    return this.interfaces.some((iface) => iface.mac.equals(mac));
  }

  // Function to add the ID label to the device
>>>>>>> a99ec5b5
  addDeviceIdLabel() {
    // Remove previous label if exists
    if (this.idLabel) {
      this.removeChild(this.idLabel);
      this.idLabel.destroy();
    }
    const textStyle = new TextStyle({
      fontSize: 12,
      fill: Colors.Black,
      align: "center",
      fontWeight: "bold",
    });
    const labelText = this.tag ?? `ID: ${this.id}`;
    this.idLabel = new Text({ text: labelText, style: textStyle });
    this.idLabel.anchor.set(0.5);
    this.idLabel.y = this.height * 0.8;
    this.idLabel.zIndex = ZIndexLevels.Label;
    this.addChild(this.idLabel);
  }

  setTag(tag: string | null) {
    this.tag = tag && tag.trim() !== "" ? tag : null;
    this.viewgraph.getDataGraph().modifyDevice(this.id, (device) => {
      if (device) {
        device.tag = this.tag;
      }
    });
    this.addDeviceIdLabel();
  }

  getTag(): string | null {
    return this.tag;
  }

  getIdentifier(): string {
    return this.tag ?? `Device ${this.id.toString()}`;
  }

  getPosition(): Position {
    return { x: this.x, y: this.y };
  }

  delete(): RemovedNodeData {
    const deviceData = this.viewgraph.removeDevice(this.id);
    console.log(`Device ${this.id} deleted`);
    this.destroy();
    return deviceData;
  }

  onPointerDown(event: FederatedPointerEvent): void {
    if (!ViewDevice.connectionTarget) {
      selectElement(this);
    }
    ViewDevice.dragTarget = this;

    ViewDevice.startPosition = { x: this.x, y: this.y };
    event.stopPropagation();

    // Listen to global pointermove and pointerup events
    this.parent.on("pointermove", onPointerMove);
    this.parent.on("pointerup", onPointerUp);
  }

  onClick(e: FederatedPointerEvent) {
    e.stopPropagation();

    if (!ViewDevice.connectionTarget) {
      selectElement(this);
      return;
    }
    // If the stored device is this, ignore
    if (ViewDevice.connectionTarget === this) {
      ViewDevice.connectionTarget = null;
      return;
    }

    // if the device is not visible, ignore
    if (!this.isVisibleFlag || !ViewDevice.connectionTarget.isVisibleFlag) {
      ViewDevice.connectionTarget = null;
      return;
    }

    // Connect both devices
    const n1 = ViewDevice.connectionTarget.id;
    const n2 = this.id;
    const move = new AddEdgeMove(this.viewgraph.getLayer(), n1, n2);
    if (urManager.push(this.viewgraph, move)) {
      refreshElement();
    }
    ViewDevice.connectionTarget = null;
  }

  selectToConnect() {
    // if the device is not visible, do nothing
    if (!this.isVisibleFlag) {
      return;
    }
    if (ViewDevice.connectionTarget) {
      ViewDevice.connectionTarget = null;
      return;
    }
    ViewDevice.connectionTarget = this;
  }

  highlight() {
    if (this.highlightMarker) {
      return;
    }
    // Create the square as a selection marker
    this.highlightMarker = new Graphics();

    // NOTE: we get the original size since pixijs autoscales the sprite's children
    const { width, height } = this;

    this.highlightMarker.roundRect(-width / 2, -height / 2, width, height, 5);
    this.highlightMarker.stroke({
      width: 3,
      color: Colors.Violet,
      alpha: 0.6,
    });
    this.highlightMarker.fill({
      color: Colors.Violet,
      alpha: 0.1,
    });
    this.highlightMarker.zIndex = ZIndexLevels.Device;

    // Ensure the marker is in the same container as the viewport
    this.addChild(this.highlightMarker);
  }

  removeHighlight() {
    if (this.highlightMarker) {
      this.highlightMarker.clear(); // Clear the graphic
      this.removeChild(this.highlightMarker); // Remove the marker from the viewport
      this.highlightMarker.destroy(); // Destroy the graphic object to free memory
      this.highlightMarker = null;
    }
  }

  showInfo(): void {
    RightBar.getInstance().renderInfo(new DeviceInfo(this));
  }

  select() {
    if (this.isDragCircle) return;
    this.highlight(); // Calls highlight on select
    this.showInfo();
  }

  deselect() {
    this.removeHighlight(); // Calls removeHighlight on deselect
    ViewDevice.connectionTarget = null;
  }

  // Return the device’s type.
  abstract getType(): DeviceType;

  // Return the device’s layer.
  abstract getLayer(): Layer;

  destroy() {
    deselectElement();
    removeTooltip(this, this.tooltip); // Remove the tooltip if it exists
    super.destroy();
  }
}

function onPointerMove(event: FederatedPointerEvent): void {
  if (ViewDevice.dragTarget) {
    ViewDevice.dragTarget.parent.toLocal(
      event.global,
      null,
      ViewDevice.dragTarget.position,
    );

    // Notify view graph about its movement
    ViewDevice.dragTarget.viewgraph.deviceMoved(ViewDevice.dragTarget.id);
  }
}

function onPointerUp(): void {
  const target = ViewDevice.dragTarget;
  if (target && ViewDevice.startPosition) {
    const endPosition: Position = {
      x: target.x,
      y: target.y,
    };
    console.log("Finalizing move for device:", {
      id: target.id,
      startPosition: ViewDevice.startPosition,
      endPosition,
    });

    if (
      ViewDevice.startPosition.x === endPosition.x &&
      ViewDevice.startPosition.y === endPosition.y
    ) {
      console.log(
        `No movement detected for device ID ${target.id}. Move not registered.`,
      );
    } else {
      const move = new DragDeviceMove(
        target.viewgraph.getLayer(),
        target.id,
        ViewDevice.startPosition,
        endPosition,
      );
      urManager.push(target.viewgraph, move);
    }

    // Reset static variables
    ViewDevice.startPosition = null;

    // Remove global pointermove and pointerup events
    target.parent.off("pointermove", onPointerMove);
    target.parent.off("pointerup", onPointerUp);
    ViewDevice.dragTarget = null;
  }
}<|MERGE_RESOLUTION|>--- conflicted
+++ resolved
@@ -246,15 +246,11 @@
     return this.isVisibleFlag;
   }
 
-<<<<<<< HEAD
-  // Function to add or update the label on the device
-=======
   ownMac(mac: MacAddress): boolean {
     return this.interfaces.some((iface) => iface.mac.equals(mac));
   }
 
   // Function to add the ID label to the device
->>>>>>> a99ec5b5
   addDeviceIdLabel() {
     // Remove previous label if exists
     if (this.idLabel) {
