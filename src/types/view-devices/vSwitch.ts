--- conflicted
+++ resolved
@@ -3,23 +3,15 @@
 import { ViewGraph } from "../graphs/viewgraph";
 import SwitchImage from "../../assets/switch.svg";
 import { Position } from "../common";
-<<<<<<< HEAD
-import { DeviceInfo, RightBar } from "../../graphics/right_bar";
 import { DeviceId, NetworkInterfaceData } from "../graphs/datagraph";
-=======
 import { RightBar } from "../../graphics/right_bar";
-import { DeviceId } from "../graphs/datagraph";
->>>>>>> beefa2bf
 import { Texture } from "pixi.js";
 import { EthernetFrame, MacAddress } from "../../packets/ethernet";
 import { IPv4Packet } from "../../packets/ip";
 import { GlobalContext } from "../../context";
 import { sendViewPacket } from "../packet";
-<<<<<<< HEAD
 import { DataSwitch } from "../data-devices";
-=======
 import { DeviceInfo } from "../../graphics/renderables/device_info";
->>>>>>> beefa2bf
 
 export class ViewSwitch extends ViewDevice {
   static DEVICE_TEXTURE: Texture;
