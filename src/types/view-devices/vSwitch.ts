--- conflicted
+++ resolved
@@ -51,16 +51,13 @@
     return DeviceType.Switch;
   }
 
-<<<<<<< HEAD
-  updateSwitchingTable(mac: MacAddress, iface: number): void {
-=======
   // eslint-disable-next-line @typescript-eslint/no-unused-vars
   getTooltipDetails(_layer: Layer): string {
-    return `MAC: ${this.mac.toCompressedString()}`;
+    // TODO MAC-IP: See for what it is used this function, so corrections can be done
+    return `MAC: TODO MAC-IP: See for what it is used this function, so corrections can be done`;
   }
 
-  updateSwitchingTable(mac: MacAddress, deviceId: DeviceId): void {
->>>>>>> 9e79323d
+  updateSwitchingTable(mac: MacAddress, iface: number): void {
     console.debug(`Adding ${mac.toString()} to the switching table`);
     this.viewgraph.getDataGraph().modifyDevice(this.id, (device) => {
       if (!device) {
