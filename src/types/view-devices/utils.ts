--- conflicted
+++ resolved
@@ -38,34 +38,22 @@
         ctx,
         position,
         interfaces,
-<<<<<<< HEAD
         tag,
-        ip,
-=======
->>>>>>> a99ec5b5
         mask,
         packetQueueSize,
         timePerByte,
       );
     case DeviceType.Host:
-<<<<<<< HEAD
       return new ViewHost(
         id,
         viewgraph,
         ctx,
         position,
-        mac,
         interfaces,
         tag,
-        ip,
         mask,
       );
     case DeviceType.Switch:
-      return new ViewSwitch(id, viewgraph, ctx, position, mac, interfaces, tag);
-=======
-      return new ViewHost(id, viewgraph, ctx, position, interfaces, mask);
-    case DeviceType.Switch:
-      return new ViewSwitch(id, viewgraph, ctx, position, interfaces);
->>>>>>> a99ec5b5
+      return new ViewSwitch(id, viewgraph, ctx, position, interfaces, tag);
   }
 }