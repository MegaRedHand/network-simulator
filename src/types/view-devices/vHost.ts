--- conflicted
+++ resolved
@@ -4,13 +4,8 @@
 import PcImage from "../../assets/pc.svg";
 import { Position } from "../common";
 import { IpAddress, IPv4Packet } from "../../packets/ip";
-<<<<<<< HEAD
-import { DeviceInfo, RightBar } from "../../graphics/right_bar";
 import { DeviceId, NetworkInterfaceData } from "../graphs/datagraph";
-=======
 import { RightBar } from "../../graphics/right_bar";
-import { DeviceId } from "../graphs/datagraph";
->>>>>>> beefa2bf
 import { Layer } from "../layer";
 import {
   getProgramList,
