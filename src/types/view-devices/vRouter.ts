--- conflicted
+++ resolved
@@ -54,20 +54,6 @@
     const info = new DeviceInfo(this);
     info.addField(TOOLTIP_KEYS.IP_ADDRESS, this.ip.octets.join("."));
 
-<<<<<<< HEAD
-    info.addParameterGroup(
-      TOOLTIP_KEYS.ROUTER_PARAMETERS,
-      TOOLTIP_KEYS.ROUTER_PARAMETERS,
-      [
-        {
-          label: TOOLTIP_KEYS.PACKET_QUEUE_SIZE_PARAMETER,
-          initialValue: this.packetQueue.getMaxQueueSize(),
-          onChange: (newSize: number) => {
-            this.modifyPacketQueueSize(newSize);
-          },
-=======
-    info.addEmptySpace();
-
     info.addProgressBar(
       TOOLTIP_KEYS.PACKET_QUEUE_USAGE,
       this.packetQueue.getCurrentSize(),
@@ -82,14 +68,17 @@
         });
       },
     );
-
-    info.addParameterGroup(TOOLTIP_KEYS.ROUTER_PARAMETERS, [
-      {
-        label: TOOLTIP_KEYS.PACKET_QUEUE_SIZE_PARAMETER,
-        initialValue: this.packetQueue.getMaxQueueSize(),
-        onChange: (newSize: number) => {
-          this.modifyPacketQueueSize(newSize);
->>>>>>> eb277704
+    info.addDivider();
+    info.addParameterGroup(
+      TOOLTIP_KEYS.ROUTER_PARAMETERS,
+      TOOLTIP_KEYS.ROUTER_PARAMETERS,
+      [
+        {
+          label: TOOLTIP_KEYS.PACKET_QUEUE_SIZE_PARAMETER,
+          initialValue: this.packetQueue.getMaxQueueSize(),
+          onChange: (newSize: number) => {
+            this.modifyPacketQueueSize(newSize);
+          },
         },
         {
           label: TOOLTIP_KEYS.PROCESSING_SPEED_PARAMETER,
