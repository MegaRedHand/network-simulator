import { DeviceType } from "./vDevice";
import { Layer } from "../layer";
import { ViewNetworkDevice } from "./vNetworkDevice";
import { ViewGraph } from "../graphs/viewgraph";
import RouterImage from "../../assets/router.svg";
import { Position } from "../common";
import { IpAddress, IPv4Packet } from "../../packets/ip";
import { DeviceId, NetworkInterfaceData } from "../graphs/datagraph";
import { Texture, Ticker } from "pixi.js";
import { EthernetFrame } from "../../packets/ethernet";
import { GlobalContext } from "../../context";
import { DataRouter } from "../data-devices";
import { dropPacket, sendViewPacket } from "../packet";
import { TOOLTIP_KEYS } from "../../utils/constants/tooltips_constants";
import { ROUTER_CONSTANTS } from "../../utils/constants/router_constants";
import { DeviceInfo } from "../../graphics/renderables/device_info";
import { RightBar } from "../../graphics/right_bar";

export class ViewRouter extends ViewNetworkDevice {
  static DEVICE_TEXTURE: Texture;

  private packetQueueSize: number;
  private packetQueue: PacketQueue;
  // Number of bytes to process per second
  private bytesPerSecond: number;
  // Number of bytes processed
  private processingProgress = 0;

  static getTexture() {
    if (!ViewRouter.DEVICE_TEXTURE) {
      ViewRouter.DEVICE_TEXTURE = Texture.from(RouterImage);
    }
    return ViewRouter.DEVICE_TEXTURE;
  }

  constructor(
    id: DeviceId,
    viewgraph: ViewGraph,
    ctx: GlobalContext,
    position: Position,
    interfaces: NetworkInterfaceData[],
    tag: string,
    mask: IpAddress,
    packetQueueSize: number = ROUTER_CONSTANTS.PACKET_QUEUE_MAX_SIZE,
    bytesPerSecond: number = ROUTER_CONSTANTS.PROCESSING_SPEED,
  ) {
    super(
      id,
      ViewRouter.getTexture(),
      viewgraph,
      ctx,
      position,
      interfaces,
      tag,
      mask,
    );
    this.packetQueueSize = packetQueueSize;
    this.packetQueue = new PacketQueue(this.packetQueueSize);
    this.bytesPerSecond = bytesPerSecond;
  }

  showInfo(): void {
    const info = new DeviceInfo(this);

    info.addProgressBar(
      TOOLTIP_KEYS.PACKET_QUEUE_USAGE,
      this.packetQueue.getCurrentSize(),
      this.packetQueue.getMaxQueueSize(),
      (progressBar) => {
        // Suscribe
        this.packetQueue.subscribe(() => {
          progressBar.update(
            this.packetQueue.getCurrentSize(),
            this.packetQueue.getMaxQueueSize(),
          );
        });
      },
    );
    info.addDivider();
    info.addParameterGroup(
      TOOLTIP_KEYS.ROUTER_PARAMETERS,
      TOOLTIP_KEYS.ROUTER_PARAMETERS,
      [
        {
          label: TOOLTIP_KEYS.PACKET_QUEUE_SIZE_PARAMETER,
          initialValue: this.packetQueue.getMaxQueueSize(),
          onChange: (newSize: number) => {
            this.modifyPacketQueueSize(newSize);
          },
        },
        {
          label: TOOLTIP_KEYS.PROCESSING_SPEED_PARAMETER,
          initialValue: this.bytesPerSecond,
          onChange: (newSpeed: number) => {
            this.modifyProcessingSpeed(newSpeed);
          },
        },
      ],
    );

    info.addRoutingTable(this.viewgraph, this.id);

    info.addARPTable(this.viewgraph, this.id);

    RightBar.getInstance().renderInfo(info);
  }

  getLayer(): Layer {
    return Layer.Network;
  }

  getType(): DeviceType {
    return DeviceType.Router;
  }

  setMaxQueueSize(newSize: number) {
    this.packetQueue.setMaxQueueSize(newSize);
    this.packetQueueSize = newSize;
  }

  setBytesPerSecond(newTime: number) {
    this.bytesPerSecond = newTime;
  }

  /**
   * Modifies the maximum packet queue size for the current device and updates
   * the corresponding device in the data graph if it is a `DataRouter`.
   *
   * @param newSize - The new maximum size for the packet queue.
   *
   * This method updates the internal maximum queue size of the device and ensures
   * that the associated `DataRouter` in the data graph reflects the same change.
   * If the device in the data graph is not a `DataRouter`, a warning is logged.
   */
  modifyPacketQueueSize(newSize: number): void {
    this.setMaxQueueSize(newSize);
    this.viewgraph.getDataGraph().modifyDevice(this.id, (device) => {
      if (device instanceof DataRouter) {
        device.setMaxQueueSize(newSize);
      } else {
        console.warn("Device is not a DataRouter, cannot set max queue size");
      }
    });
  }

  /**
   * Modifies the processing speed of the current device and updates the associated
   * data graph representation of the device if it is a `DataRouter`.
   *
   * @param newSpeed - The new processing speed to set, represented as the time per byte.
   *
   * This method updates the internal processing speed of the device by calling
   * `setBytesPerSecond` with the provided `newSpeed`. It also ensures that the
   * corresponding device in the data graph is updated with the same processing speed,
   * but only if the device is an instance of `DataRouter`. If the device is not a
   * `DataRouter`, a warning is logged to the console.
   */
  modifyProcessingSpeed(newSpeed: number): void {
    this.setBytesPerSecond(newSpeed);
    this.viewgraph.getDataGraph().modifyDevice(this.id, (device) => {
      if (device instanceof DataRouter) {
        device.setBytesPerSecond(newSpeed);
      } else {
        console.warn("Device is not a DataRouter, cannot set time per byte");
      }
    });
  }

  receiveDatagram(datagram: IPv4Packet, iface: number) {
    if (this.ownIp(datagram.destinationAddress)) {
      this.handleDatagram(datagram, iface);
      return;
    }
    this.addPacketToQueue(datagram);
  }

  addPacketToQueue(datagram: IPv4Packet) {
    const wasEmpty = this.packetQueue.isEmpty();
    datagram.timeToLive -= 1;
    if (datagram.timeToLive <= 0) {
      console.debug(`Device ${this.id} dropped packet with TTL 0`);
      this.dropPacket(datagram);
    }
    if (!this.packetQueue.enqueue(datagram)) {
      console.debug("Packet queue full, dropping packet");
<<<<<<< HEAD
      // Mostrar icono de "cola llena"
      this.showDeviceIconFor("queueFull", "❗", "Queue full");
      // dummy values
      const dummyMac = this.interfaces[0].mac;
      const frame = new EthernetFrame(dummyMac, dummyMac, datagram);
      dropPacket(this.viewgraph, this.id, frame);
=======
      this.dropPacket(datagram);
>>>>>>> 2b8aaa70
      return;
    }
    if (wasEmpty) {
      this.startPacketProcessor();
    }
  }

  dropPacket(datagram: IPv4Packet) {
    // dummy values
    const dummyMac = this.interfaces[0].mac;
    const frame = new EthernetFrame(dummyMac, dummyMac, datagram);
    dropPacket(this.viewgraph, this.id, frame);
  }

  processPacket(ticker: Ticker) {
    const elapsedTime = ticker.deltaMS * this.viewgraph.getSpeed();
    const datagram = this.getPacketsToProcess(elapsedTime);
    if (!datagram) {
      return;
    }

    const iface = this.routePacket(datagram);

    const dstDevice = this.viewgraph.getDeviceByIP(datagram.destinationAddress);
    // TODO: use arp table here?
    const forwardingData = ViewNetworkDevice.getForwardingData(
      this.id,
      dstDevice?.id,
      this.viewgraph,
    );
    if (forwardingData && forwardingData.sendingIface === iface) {
      const { src, nextHop } = forwardingData;

      const newFrame = new EthernetFrame(src.mac, nextHop.mac, datagram);
      sendViewPacket(this.viewgraph, this.id, newFrame, iface);
    } else console.debug(`Router ${this.id} could not forward packet.`);

    if (this.packetQueue.isEmpty()) {
      this.stopPacketProcessor();
    }
  }

  startPacketProcessor() {
    this.processingProgress = 0;
    Ticker.shared.add(this.processPacket, this);
  }

  stopPacketProcessor() {
    this.processingProgress = 0;
    Ticker.shared.remove(this.processPacket, this);
  }

  getPacketsToProcess(timeMs: number): IPv4Packet | null {
    this.processingProgress += (this.bytesPerSecond * timeMs) / 1000;
    const packetLength = this.packetQueue.getHead()?.totalLength;
    if (this.processingProgress < packetLength) {
      return null;
    }
    this.processingProgress -= packetLength;
    return this.packetQueue.dequeue();
  }

  routePacket(datagram: IPv4Packet): number {
    console.debug(
      `Device ${this.id} will route datagram of origin ${datagram.sourceAddress.toString()} and destination ${datagram.destinationAddress.toString()}`,
    );
    const device = this.viewgraph.getDataGraph().getDevice(this.id);
    if (!device || !(device instanceof DataRouter)) {
      return;
    }

    const result = device.routingTable.allActive().find((entry) => {
      const ip = IpAddress.parse(entry.ip);
      const mask = IpAddress.parse(entry.mask);
      return datagram.destinationAddress.isInSubnet(ip, mask);
    });

    if (!result) {
      console.warn("No route found for", datagram.destinationAddress);
      return undefined;
    }

    return result.iface;
  }
}

class PacketQueue {
  private queue: IPv4Packet[] = [];
  private queueSizeBytes = 0;
  private maxQueueSizeBytes: number;

  private observers: (() => void)[] = [];

  constructor(maxQueueSizeBytes: number) {
    this.maxQueueSizeBytes = maxQueueSizeBytes;
  }

  // method to subscribe to changes
  subscribe(observer: () => void): void {
    this.observers.push(observer);
  }

  // method to notify all observers
  private notifyObservers(): void {
    this.observers.forEach((observer) => observer());
  }

  getCurrentSize(): number {
    return this.queueSizeBytes;
  }

  getMaxQueueSize(): number {
    return this.maxQueueSizeBytes;
  }
  setMaxQueueSize(newSize: number) {
    if (newSize >= 0) {
      this.maxQueueSizeBytes = newSize;
      this.notifyObservers();
    } else {
      console.warn("Invalid queue size, keeping previous value");
    }
  }

  enqueue(packet: IPv4Packet) {
    if (this.queueSizeBytes + packet.totalLength > this.maxQueueSizeBytes) {
      return false;
    }
    this.queue.push(packet);
    this.queueSizeBytes += packet.totalLength;
    this.notifyObservers();
    return true;
  }

  dequeue(): IPv4Packet | undefined {
    if (this.queue.length === 0) {
      return;
    }
    const packet = this.queue.shift();
    this.queueSizeBytes -= packet.totalLength;
    this.notifyObservers();
    return packet;
  }

  getHead(): IPv4Packet | undefined {
    return this.queue[0];
  }

  isEmpty(): boolean {
    return this.queue.length === 0;
  }
}<|MERGE_RESOLUTION|>--- conflicted
+++ resolved
@@ -183,16 +183,8 @@
     }
     if (!this.packetQueue.enqueue(datagram)) {
       console.debug("Packet queue full, dropping packet");
-<<<<<<< HEAD
-      // Mostrar icono de "cola llena"
       this.showDeviceIconFor("queueFull", "❗", "Queue full");
-      // dummy values
-      const dummyMac = this.interfaces[0].mac;
-      const frame = new EthernetFrame(dummyMac, dummyMac, datagram);
-      dropPacket(this.viewgraph, this.id, frame);
-=======
       this.dropPacket(datagram);
->>>>>>> 2b8aaa70
       return;
     }
     if (wasEmpty) {
