--- conflicted
+++ resolved
@@ -2,15 +2,7 @@
 import RouterImage from "../assets/router.svg";
 import ServerImage from "../assets/server.svg";
 import PcImage from "../assets/pc.svg";
-<<<<<<< HEAD
-import { NetworkGraph } from "./networkgraph";
 import { Packet } from "./packet";
-import { Edge } from "./edge";
-import { Viewport } from "..";
-
-export const DEVICE_SIZE = 20;
-let currentLineStartId: number | null = null;
-=======
 import { ViewGraph } from "./graphs/viewgraph";
 import {
   deselectElement,
@@ -20,7 +12,6 @@
 import { RightBar } from "../index";
 
 export const DEVICE_SIZE = 20;
->>>>>>> ed52dc30
 
 let selectedDeviceId: number | null = null; // Stores only the ID instead of 'this'
 
@@ -75,17 +66,11 @@
     this.on("click", this.onClick, this);
   }
 
-<<<<<<< HEAD
-    const worldCenter = stage.toWorld(
-      stage.screenWidth / 2,
-      stage.screenHeight / 2,
-=======
   getConnections(): { edgeId: number; adyacentId: number }[] {
     return Array.from(this.connections.entries()).map(
       ([edgeId, adyacentId]) => {
         return { edgeId, adyacentId };
       },
->>>>>>> ed52dc30
     );
   }
 
@@ -102,21 +87,20 @@
     sprite.height = sprite.height / DEVICE_SIZE;
   }
 
-<<<<<<< HEAD
   sendPacket(packetType: string, destinationId: number): void {
     console.log(
       `Sending ${packetType} packet from ${this.id} to ${destinationId}`,
     );
 
     const packetColors: Record<string, number> = {
-      IP: 0x00ff00, // Verde para paquetes IP
+      IP: 0x0000ff, // Verde para paquetes IP
       ICMP: 0xff0000, // Rojo para paquetes ICMP
     };
 
     const color = packetColors[packetType] || 0xffffff; // Color por defecto blanco
     const speed = 200; // Velocidad en píxeles por segundo
 
-    const pathEdgeIds = this.fatherGraph.getPathBetween(this.id, destinationId);
+    const pathEdgeIds = this.viewgraph.getPathBetween(this.id, destinationId);
 
     if (pathEdgeIds.length === 0) {
       console.warn(
@@ -125,85 +109,26 @@
       return;
     }
 
-    const pathEdges = pathEdgeIds.map((id) => this.fatherGraph.getEdge(id));
+    const pathEdges = pathEdgeIds.map((id) => this.viewgraph.getEdge(id));
 
     const packet = new Packet(color, speed);
-    this.stage.addChild(packet);
+    const stage = this.viewgraph.getViewport();
+    stage.addChild(packet);
     packet.animateAlongPath(pathEdges, this.id);
   }
 
-  // Método general para mostrar la información del dispositivo
-  showInfo(extraInfo = "") {
-    const rightBar = document.getElementById("info-content");
-    if (rightBar) {
-      const connectedDeviceIds = Array.from(this.connections.values())
-        .map((edge) =>
-          edge.connectedNodes.n1 === this.id
-            ? edge.connectedNodes.n2
-            : edge.connectedNodes.n1,
-        )
-        .join(", ");
-
-      rightBar.innerHTML = `
-        <h3>${this.constructor.name} Information</h3>
-        <p><strong>ID:</strong> ${this.id}</p>
-        <p><strong>Connected Devices:</strong> ${connectedDeviceIds ? connectedDeviceIds : "None"}</p>
-        ${extraInfo}
-      `;
-    }
-=======
   deleteDevice(): void {
     this.viewgraph.removeDevice(this.id);
     // Clear connections
     this.connections.clear();
     deselectElement();
->>>>>>> ed52dc30
-  }
-
-  // Método para manejar la información específica de envío de paquetes
+  }
+
   showPacketInfo() {
-    const adjacentDevices = Array.from(this.fatherGraph.getDevices().keys());
-
-    const destinationOptions = adjacentDevices
-      .filter((id) => id !== this.id)
-      .map((id) => `<option value="${id}">${id}</option>`)
-      .join("");
-
-    // Agrega un evento al botón para manejar el envío del paquete
-    const sendPacketButtonId = "sendPacketButton";
-
-    const htmlContent = `
-      <h3>Send Packet</h3>
-      <label for="packet-type">Select Packet Type:</label>
-      <select id="packet-type">
-        <option value="IP">IP</option>
-        <option value="ICMP">ICMP</option>
-      </select>
-      <label for="destination">Select Destination:</label>
-      <select id="destination">
-        ${destinationOptions}
-      </select>
-      <button id="${sendPacketButtonId}">Send Packet</button>
-    `;
-
-    // Asigna el listener al botón
-    setTimeout(() => {
-      const button = document.getElementById(sendPacketButtonId);
-      if (button) {
-        button.addEventListener("click", () => {
-          const packetType = (
-            document.getElementById("packet-type") as HTMLSelectElement
-          ).value;
-          const destinationId = parseInt(
-            (document.getElementById("destination") as HTMLSelectElement).value,
-            10,
-          );
-          this.sendPacket(packetType, destinationId);
-        });
-      }
-    }, 0); // Delay para asegurar que el HTML esté en el DOM
-
-    return htmlContent;
+    this.rightbar.renderInfo("Packet Options", [
+      { label: "Packet Type", value: "Select a type from the dropdown" },
+      { label: "Destination", value: "Select a destination from the dropdown" },
+    ]);
   }
 
   onPointerDown(event: FederatedPointerEvent): void {
@@ -211,12 +136,6 @@
     this.dragging = true;
     event.stopPropagation();
 
-<<<<<<< HEAD
-    const worldPosition = this.stage.toWorld(event.clientX, event.clientY);
-    this.offsetX = worldPosition.x - this.sprite.x;
-    this.offsetY = worldPosition.y - this.sprite.y;
-
-=======
     // Get the pointer position in world (viewport) coordinates
     const worldPosition = this.viewgraph
       .getViewport()
@@ -227,7 +146,6 @@
     this.offsetY = worldPosition.y - this.y;
 
     // Listen to global pointermove and pointerup events
->>>>>>> ed52dc30
     document.addEventListener("pointermove", this.onPointerMove.bind(this));
     document.addEventListener("pointerup", this.onPointerUp.bind(this));
   }
@@ -235,17 +153,6 @@
   onPointerMove(event: FederatedPointerEvent): void {
     // console.log("Entered onPointerMove");
     if (this.dragging) {
-<<<<<<< HEAD
-      const worldPosition = this.stage.toWorld(event.clientX, event.clientY);
-      const newPositionX = worldPosition.x - this.offsetX;
-      const newPositionY = worldPosition.y - this.offsetY;
-
-      this.sprite.x = newPositionX;
-      this.sprite.y = newPositionY;
-
-      this.updateLines();
-      this.fatherGraph.updateEdges();
-=======
       // Get the new pointer position in world coordinates
       const worldPosition = this.viewgraph
         .getViewport()
@@ -261,35 +168,12 @@
 
       // Notify view graph about its movement
       this.viewgraph.deviceMoved(this.id);
->>>>>>> ed52dc30
     }
   }
 
   onPointerUp(): void {
     // console.log("Entered onPointerUp");
     this.dragging = false;
-<<<<<<< HEAD
-    document.removeEventListener("pointermove", this.onPointerMove.bind(this));
-    document.removeEventListener("pointerup", this.onPointerUp.bind(this));
-  };
-
-  connectTo(
-    otherDevice: Device,
-    x1: number,
-    y1: number,
-    x2: number,
-    y2: number,
-  ): boolean {
-    console.log("entro en connectTo");
-
-    const n1Info = { id: this.id, x: x1, y: y1 };
-    const n2Info = { id: otherDevice.id, x: x2, y: y2 };
-    const edge = this.fatherGraph.addEdge(n1Info, n2Info);
-    if (edge) {
-      this.connections.set(edge.id, edge);
-      otherDevice.connections.set(edge.id, edge);
-      this.stage.addChild(edge);
-=======
     // Remove global pointermove and pointerup events
     document.removeEventListener("pointermove", this.onPointerMove);
     document.removeEventListener("pointerup", this.onPointerUp);
@@ -304,43 +188,11 @@
       const adyacentDevice = this.viewgraph.getDevice(adyacentId);
       this.addConnection(edgeId, adyacentId);
       adyacentDevice.addConnection(edgeId, this.id);
->>>>>>> ed52dc30
       return true;
     }
     return false;
   }
 
-<<<<<<< HEAD
-  updateLines(): void {
-    this.connections.forEach((edge) => {
-      console.log("pasa por una linea");
-
-      const startDevice =
-        edge.connectedNodes.n1 === this.id
-          ? this
-          : this.fatherGraph.getDevice(edge.connectedNodes.n1);
-
-      const endDevice =
-        edge.connectedNodes.n1 === this.id
-          ? this.fatherGraph.getDevice(edge.connectedNodes.n2)
-          : this;
-
-      if (startDevice && endDevice) {
-        const dx = endDevice.sprite.x - startDevice.sprite.x;
-        const dy = endDevice.sprite.y - startDevice.sprite.y;
-        const angle = Math.atan2(dy, dx);
-
-        const offsetX = (startDevice.sprite.width / 2) * Math.cos(angle);
-        const offsetY = (startDevice.sprite.height / 2) * Math.sin(angle);
-
-        edge.clear();
-        edge.moveTo(
-          startDevice.sprite.x + offsetX,
-          startDevice.sprite.y + offsetY,
-        );
-        edge.lineTo(endDevice.sprite.x - offsetX, endDevice.sprite.y - offsetY);
-        edge.stroke({ width: 2, color: 0x3e3e3e });
-=======
   onClick(e: FederatedPointerEvent) {
     e.stopPropagation();
 
@@ -348,7 +200,6 @@
       // If the stored ID is the same as this device's, reset it
       if (selectedDeviceId === this.id) {
         return;
->>>>>>> ed52dc30
       }
       // The "LineStart" device ends up as the end of the drawing but it's the same
       if (this.connectTo(selectedDeviceId)) {
@@ -361,19 +212,11 @@
     }
   }
 
-<<<<<<< HEAD
-  onClick(e: FederatedPointerEvent) {
-    if (!e.altKey) {
-      this.showInfo(this.showPacketInfo());
-      e.stopPropagation();
-      return;
-=======
   selectToConnect(id: number) {
     if (selectedDeviceId === id) {
       setSelectedDeviceId(null);
     } else {
       setSelectedDeviceId(id);
->>>>>>> ed52dc30
     }
   }
 
@@ -382,33 +225,6 @@
       // Create the square as a selection marker
       this.highlightMarker = new Graphics();
 
-<<<<<<< HEAD
-    if (currentLineStartId === null) {
-      console.log("El LineStart es Null");
-      currentLineStartId = this.id;
-    } else {
-      console.log("El LineStart NO es Null");
-
-      if (currentLineStartId === this.id) {
-        currentLineStartId = null;
-        return;
-      }
-
-      const startDevice = this.fatherGraph.getDevice(currentLineStartId);
-
-      if (
-        startDevice &&
-        startDevice.connectTo(
-          this,
-          startDevice.sprite.x,
-          startDevice.sprite.y,
-          this.sprite.x,
-          this.sprite.y,
-        )
-      ) {
-        currentLineStartId = null;
-      }
-=======
       // Increase the square size
       const size = this.width; // Side length of the square, now larger
 
@@ -433,7 +249,6 @@
       this.removeChild(this.highlightMarker); // Remove the marker from the viewport
       this.highlightMarker.destroy(); // Destroy the graphic object to free memory
       this.highlightMarker = null;
->>>>>>> ed52dc30
     }
   }
 
@@ -445,6 +260,52 @@
       true,
     );
     this.rightbar.addButton("Delete device", () => this.deleteDevice());
+
+    // Dropdown for selecting packet type
+    this.rightbar.addDropdown(
+      "Packet Type",
+      [
+        { value: "IP", text: "IP" },
+        { value: "ICMP", text: "ICMP" },
+      ],
+      (selectedValue) => {
+        console.log("Selected Packet Type:", selectedValue);
+      },
+      "packet-type",
+    );
+
+    // Dropdown for selecting destination
+    const adjacentDevices = this.viewgraph
+      .getDeviceIds()
+      .filter((id) => id !== this.id)
+      .map((id) => ({ value: id.toString(), text: `Device ${id}` }));
+
+    this.rightbar.addDropdown(
+      "Destination",
+      adjacentDevices,
+      (selectedValue) => {
+        console.log("Selected Destination:", selectedValue);
+      },
+      "destination",
+    );
+
+    // Button to send the packet
+    this.rightbar.addButton("Send Packet", () => {
+      // Get the selected packet type and destination ID
+      const packetType = (
+        document.getElementById("packet-type") as HTMLSelectElement
+      )?.value;
+      const destinationId = Number(
+        (document.getElementById("destination") as HTMLSelectElement)?.value,
+      );
+
+      // Call the sendPacket method with the selected values
+      if (packetType && !isNaN(destinationId)) {
+        this.sendPacket(packetType, destinationId);
+      } else {
+        console.warn("Please select both a packet type and a destination.");
+      }
+    });
   }
 
   showInfo() {
@@ -471,22 +332,6 @@
     console.log("Entered Router constructor");
     super(id, RouterImage, viewgraph, position);
   }
-<<<<<<< HEAD
-}
-
-export class Server extends Device {
-  constructor(graph: NetworkGraph, stage: Viewport) {
-    console.log("Entro a constructor de Server");
-    super(ServerImage, graph, stage);
-  }
-}
-
-export class Pc extends Device {
-  constructor(graph: NetworkGraph, stage: Viewport) {
-    console.log("Entro a constructor de PC");
-    super(PcImage, graph, stage);
-  }
-=======
 
   showInfo() {
     // Shows specific Router information
@@ -499,10 +344,6 @@
             ? "[" + Array.from(this.connections.values()).join(", ") + "]"
             : "None",
       },
-      { label: "Model", value: "TP-Link AX6000" },
-      { label: "IP Address", value: "192.168.1.1" },
-      { label: "Firmware Version", value: "1.2.3" },
-      { label: "Uptime", value: "5 days, 4 hours, 23 minutes" },
     ]);
 
     this.addCommonButtons();
@@ -530,11 +371,6 @@
             ? "[" + Array.from(this.connections.values()).join(", ") + "]"
             : "None",
       },
-      { label: "Operating System", value: "Ubuntu 20.04 LTS" },
-      { label: "CPU Usage", value: "42%" },
-      { label: "Memory Usage", value: "8 GB / 16 GB" },
-      { label: "Disk Space", value: "500 GB / 1 TB" },
-      { label: "Last Backup", value: "2024-11-01 02:30 AM" },
     ]);
 
     this.addCommonButtons();
@@ -562,13 +398,8 @@
             ? "[" + Array.from(this.connections.values()).join(", ") + "]"
             : "None",
       },
-      { label: "Operating System", value: "Windows 10 Pro" },
-      { label: "Antivirus Status", value: "Active" },
-      { label: "IP Address", value: "192.168.1.100" },
-      { label: "Storage Available", value: "250 GB / 512 GB" },
     ]);
 
     this.addCommonButtons();
   }
->>>>>>> ed52dc30
 }