--- conflicted
+++ resolved
@@ -204,24 +204,15 @@
     }
   };
 
-<<<<<<< HEAD
-  // TODO: load from local storage directly, without first generating a context
-  loadFromLocalStorage(ctx, layerSelect.value);
-
-  // Speed selector logic
-  let speedMultiplier = 1; // Valor predeterminado del multiplicador de velocidad.
+  let speedMultiplier = 1; 
 
   const speedSelect = document.getElementById("speed-select");
   speedSelect?.addEventListener("change", (event) => {
     const selectElement = event.target as HTMLSelectElement;
     speedMultiplier = parseFloat(selectElement.value);
-    console.log(`Velocidad actualizada: ${speedMultiplier}x`);
-
-    // Si el multiplicador afecta a la animación de los paquetes
-    Packet.setSpeedMultiplier(speedMultiplier);
-  });
-
-=======
->>>>>>> 07125d4d
+
+    Packet.speedMultiplier = speedMultiplier;
+  });
+
   console.log("initialized!");
 })();