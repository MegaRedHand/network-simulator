import { Application, Assets } from "pixi.js";

import {
<<<<<<< HEAD
  loadFromFile,
  saveToFile,
  saveToLocalStorage,
=======
  deselectElement,
  loadFromFile,
  saveToFile,
>>>>>>> 2bee1df3
  urManager,
} from "./types/viewportManager";
import { DataGraph } from "./types/graphs/datagraph";
import { Packet } from "./types/packet";
import { LeftBar } from "./graphics/left_bar";
import { RightBar } from "./graphics/right_bar";
import { Viewport } from "./graphics/viewport";
import { GlobalContext } from "./context";

// Assets
// Doing this includes the file in the build
import "./styles";
import RouterSvg from "./assets/router.svg";
import ComputerSvg from "./assets/pc.svg";
import PlaySvg from "./assets/play-icon.svg";
import PauseSvg from "./assets/pause-icon.svg";
import UndoSvg from "./assets/left-curve-arrow.svg";
import RedoSvg from "./assets/right-curve-arrow.svg";
import { layerToName } from "./types/devices/layer";

const assets = [RouterSvg, ComputerSvg, PlaySvg, PauseSvg, UndoSvg, RedoSvg];

async function loadAssets(otherPromises: Promise<void>[]) {
  await Promise.all([...otherPromises, ...assets.map((as) => Assets.load(as))]);
}

// IIFE to avoid errors
(async () => {
  // Initialization
  const app = new Application();
  const appInitPromise = app.init({
    width: window.innerWidth,
    height: window.innerHeight,
    resolution: window.devicePixelRatio || 1,
    autoDensity: true,
    antialias: true,
  });
  await loadAssets([appInitPromise]);

  const canvasPlaceholder = document.getElementById("canvas");
  canvasPlaceholder.replaceWith(app.canvas);

  // Background container initialization
  const viewport = new Viewport(app.renderer.events);
  app.stage.addChild(viewport);

  // Context initialization
  const ctx = new GlobalContext(viewport);

  // Get the layer’s menu
  const layerSelect = document.getElementById(
    "layer-select",
  ) as HTMLSelectElement;

  layerSelect.value = layerToName(ctx.getCurrentLayer());

  // Initialize RightBar
  RightBar.getInstance();

  // Left bar logic
  const leftBar = LeftBar.getFrom(document, ctx);
  leftBar.setButtonsByLayer(layerSelect.value);

  // Ticker logic
  // app.ticker.add(() => { });
  const lBar = document.getElementById("left-bar");
  const rBar = document.getElementById("right-bar");
  const tBar = document.getElementById("top-bar");

  // Resize logic
  function resize() {
    const leftBarWidth = lBar ? lBar.offsetWidth : 100;
    const rightBarWidth = rBar ? rBar.offsetWidth : 250;
    const topBarHeight = tBar ? tBar.offsetHeight : 40;

    const newWidth = window.innerWidth - leftBarWidth - rightBarWidth;
    const newHeight = window.innerHeight - topBarHeight;

    app.renderer.resize(newWidth, newHeight);
    viewport.resize(newWidth, newHeight);
  }

  resize();

  window.addEventListener("resize", resize);

  const newButton = document.getElementById("new-button");
  const loadButton = document.getElementById("load-button");
  const saveButton = document.getElementById("save-button");

  newButton.onclick = () => {
    deselectElement();
    ctx.load(new DataGraph());
  };
  saveButton.onclick = () => {
    deselectElement();
    saveToFile(ctx);
  };
  loadButton.onclick = () => {
    deselectElement();
    loadFromFile(ctx);
  };
  // Undo button’s logic
  const undoButton = document.getElementById(
    "undo-button",
  ) as HTMLButtonElement;

  const undoIcon = document.createElement("img");
  undoIcon.src = UndoSvg;
  undoIcon.alt = "Undo Icon";
  undoButton.appendChild(undoIcon);

  urManager.suscribe(() => {
    undoButton.disabled = !urManager.canUndo();
    undoIcon.style.opacity = urManager.canUndo() ? "1" : "0.5"; // Full opacity for active, reduced for inactive
  });

  const triggerUndo = () => {
    if (urManager.canUndo()) {
      urManager.undo(ctx.getViewGraph());
    }
  };

  undoButton.onclick = triggerUndo;

  // Redo button’s logic
  const redoButton = document.getElementById(
    "redo-button",
  ) as HTMLButtonElement;
  const redoIcon = document.createElement("img");
  redoIcon.src = RedoSvg;
  redoIcon.alt = "Redo Icon";
  redoButton.appendChild(redoIcon);

  urManager.suscribe(() => {
    redoButton.disabled = !urManager.canRedo();
    redoIcon.style.opacity = urManager.canRedo() ? "1" : "0.5"; // Full opacity for active, reduced for inactive
  });

  const triggerRedo = () => {
    if (urManager.canRedo()) {
      urManager.redo(ctx.getViewGraph());
    }
  };

  redoButton.onclick = triggerRedo;

  // Add keyboard shortcuts for Undo (Ctrl+Z) and Redo (Ctrl+Y)
  document.addEventListener("keydown", (event) => {
    if (!event.ctrlKey) {
      return;
    }
    switch (event.key) {
      case "Z": // Ctrl+Shift+Z for Redo
        event.preventDefault(); // Prevent default browser action (like undo in text inputs)
        triggerRedo();
        break;
      case "z": // Ctrl+Z for Undo
        event.preventDefault(); // Prevent default browser action (like undo in text inputs)
        triggerUndo();
        break;
      case "y": // Ctrl+Y for Redo
        event.preventDefault(); // Prevent default browser action
        triggerRedo();
        break;
    }
  });

  // Pause button’s logic
  const pauseButton = document.getElementById("pause-button");
  let paused = false;

  const pauseIcon = document.createElement("img");
  pauseIcon.src = PauseSvg;
  pauseIcon.alt = "Pause Icon";

  pauseButton.appendChild(pauseIcon);

  const triggerPause = () => {
    paused = !paused;

    if (paused) {
      pauseIcon.src = PlaySvg;
      pauseButton.style.backgroundColor = "#f44336";
      pauseButton.title = "Resume";
      Packet.pauseAnimation();
    } else {
      pauseIcon.src = PauseSvg;
      pauseButton.style.backgroundColor = "#228b22";
      pauseButton.title = "Pause";
      Packet.unpauseAnimation();
    }
  };

  pauseButton.onclick = triggerPause;

  // Layer abstraction logic
  const selectNewLayer = (event: Event) => {
    const selectedLayer = (event.target as HTMLSelectElement).value;
    console.log(`Layer selected: ${selectedLayer}`);

    if (selectedLayer) {
      ctx.changeViewGraph(selectedLayer);
      saveToLocalStorage(ctx);
      // LeftBar is reset
      leftBar.setButtonsByLayer(selectedLayer);
      deselectElement();
    }
  };

  layerSelect.onchange = selectNewLayer;

  document.body.onkeyup = function (e) {
    if (e.key === " " || e.code === "Space") {
      triggerPause();
      e.preventDefault();
    }
  };

  console.log("initialized!");
})();<|MERGE_RESOLUTION|>--- conflicted
+++ resolved
@@ -1,15 +1,10 @@
 import { Application, Assets } from "pixi.js";
 
 import {
-<<<<<<< HEAD
+  deselectElement,
   loadFromFile,
   saveToFile,
   saveToLocalStorage,
-=======
-  deselectElement,
-  loadFromFile,
-  saveToFile,
->>>>>>> 2bee1df3
   urManager,
 } from "./types/viewportManager";
 import { DataGraph } from "./types/graphs/datagraph";
