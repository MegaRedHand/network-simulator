--- conflicted
+++ resolved
@@ -28,7 +28,6 @@
 import UndoSvg from "./assets/left-curve-arrow.svg";
 import RedoSvg from "./assets/right-curve-arrow.svg";
 import { layerToName } from "./types/devices/layer";
-import { captureAndDownloadViewport } from "./utils";
 
 const assets = [
   RouterSvg,
@@ -120,36 +119,14 @@
   const loadButton = document.getElementById("load-button");
   const saveButton = document.getElementById("save-button");
   const printButton = document.getElementById("print-button");
-<<<<<<< HEAD
   const helpButton = document.getElementById("help-button");
 
   const configModal = new ConfigModal(ctx);
   newButton.onclick = () => triggerNew(ctx);
   saveButton.onclick = () => triggerSave(ctx);
   loadButton.onclick = () => triggerLoad(ctx);
-  printButton.onclick = () => triggerPrint(ctx);
+  printButton.onclick = () => triggerPrint(app, ctx);
   helpButton.onclick = () => triggerHelp(configModal);
-=======
-
-  newButton.onclick = () => {
-    deselectElement();
-    ctx.load(new DataGraph());
-  };
-  saveButton.onclick = () => {
-    deselectElement();
-    saveToFile(ctx);
-  };
-  loadButton.onclick = () => {
-    deselectElement();
-    loadFromFile(ctx);
-  };
-  printButton.onclick = async () => {
-    const viewport = ctx.getViewport();
-    captureAndDownloadViewport(app, viewport);
-    ctx.print();
-  };
-
->>>>>>> e82a8c3e
   // Undo button’s logic
   const undoButton = document.getElementById(
     "undo-button",
@@ -241,7 +218,7 @@
           break;
         case "p": // Print the network
           event.preventDefault();
-          triggerPrint(ctx);
+          triggerPrint(app, ctx);
           break;
         case "h": // Open the Help modal
           event.preventDefault();
