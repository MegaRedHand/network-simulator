<!doctype html>
<html>
  <head>
    <title><%= htmlWebpackPlugin.options.title %></title>
  </head>

  <body>
    <div id="top-bar">
      <button id="new-button" class="new-button" title="New">New</button>
      <button id="save-button" class="save-button" title="Save">Save</button>
      <button id="load-button" class="load-button" title="Load">Load</button>
      <div id="app-title">GEduNet</div>
    </div>
    <div id="bottom-screen" class="row container">
      <div id="left-bar" class="left-bar"></div>
      <div class="canvas-container">
        <canvas id="canvas"></canvas>
        <button id="pause-button" class="pause-button" title="Pause"></button>
<<<<<<< HEAD
        <select id="speed-select" class="dropdown-menu">
          <option value="0.25">0.25</option>
          <option value="0.5">0.5</option>
          <option value="0.75">0.75</option>
          <option value="1" selected>1</option>
          <option value="1.25">1.25</option>
          <option value="1.5">1.5</option>
          <option value="1.75">1.75</option>
          <option value="2">2</option>
        </select>
=======
        <i id="undo-button" class="undo-button" title="Undo"></i>
        <i id="redo-button" class="redo-button" title="Redo"></i>
>>>>>>> 07125d4d
        <select id="layer-select" class="dropdown-menu">
          <option value="application">App Layer</option>
          <option value="transport">Transport Layer</option>
          <option value="network">Network Layer</option>
          <option value="link">Link Layer</option>
        </select>
      </div>
      <div id="right-bar" class="right-bar"></div>
    </div>
  </body>
</html><|MERGE_RESOLUTION|>--- conflicted
+++ resolved
@@ -16,7 +16,8 @@
       <div class="canvas-container">
         <canvas id="canvas"></canvas>
         <button id="pause-button" class="pause-button" title="Pause"></button>
-<<<<<<< HEAD
+        <i id="undo-button" class="undo-button" title="Undo"></i>
+        <i id="redo-button" class="redo-button" title="Redo"></i>
         <select id="speed-select" class="dropdown-menu">
           <option value="0.25">0.25</option>
           <option value="0.5">0.5</option>
@@ -27,10 +28,6 @@
           <option value="1.75">1.75</option>
           <option value="2">2</option>
         </select>
-=======
-        <i id="undo-button" class="undo-button" title="Undo"></i>
-        <i id="redo-button" class="redo-button" title="Redo"></i>
->>>>>>> 07125d4d
         <select id="layer-select" class="dropdown-menu">
           <option value="application">App Layer</option>
           <option value="transport">Transport Layer</option>
