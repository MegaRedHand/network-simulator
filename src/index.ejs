--- conflicted
+++ resolved
@@ -1,41 +1,3 @@
-<<<<<<< HEAD
-<!DOCTYPE html>
-<html>
-
-<head>
-    <title>
-        <%= htmlWebpackPlugin.options.title %>
-    </title>
-</head>
-
-<body>
-    <div id="top-bar">
-        <button id="save-button" class="save-button" title="Save">Save</button>
-        <button id="load-button" class="load-button" title="Load">Load</button>
-        <div id="app-title">GEduNet</div>
-    </div>
-    <div id="bottom-screen" class="row container">
-        <div id="left-bar" class="left-bar"></div>
-        <div class="canvas-container">
-            <canvas id="canvas"></canvas>
-            <select id="layer-select" class="dropdown-menu">
-                <option value="application">Capa de Aplicación</option>
-                <option value="transport">Capa de Transporte</option>
-                <option value="network">Capa de Red</option>
-                <option value="link">Capa de Enlace</option>
-            </select>
-        </div>
-        <div id="right-bar" class="right-bar">
-            <h2>Información</h2>
-            <div id="info-content">
-                <!-- Información dinámica sobre el conejo y los routers se mostrará aquí -->
-            </div>
-        </div>
-    </div>
-</body>
-
-</html>
-=======
 <!DOCTYPE html>
 <html>
 
@@ -66,5 +28,4 @@
     </div>
 </body>
 
-</html>
->>>>>>> ed52dc30
+</html>