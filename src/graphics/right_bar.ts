--- conflicted
+++ resolved
@@ -376,28 +376,6 @@
   return interfacePattern.test(interfaceStr);
 }
 
-<<<<<<< HEAD
-export function createToggleTable(
-  title: string,
-  headers: string[],
-  rows: string[][],
-  viewgraph: ViewGraph,
-  deviceId: number,
-  buttonClass = "right-bar-toggle-button",
-  tableClass = "right-bar-table",
-) {
-  const container = document.createElement("div");
-  container.classList.add("toggle-table-container");
-
-  const table = createTable(headers, rows, tableClass, viewgraph, deviceId);
-  const button = createToggleButton(title, buttonClass, table);
-
-  container.appendChild(button);
-  container.appendChild(table);
-
-  return container;
-}
-
 interface ToggleInfoConfig {
   title: string;
   details: Record<string, string | number | object>;
@@ -414,16 +392,6 @@
   const warningTitle = document.createElement("h3");
   warningTitle.classList.add("warning-title");
   warningTitle.textContent = key;
-=======
-export function createToggleInfo(
-  title: string,
-  details: Record<string, string | number | object>,
-  buttonClass = "right-bar-toggle-button",
-  infoClass = "right-bar-info",
-) {
-  const container = document.createElement("div");
-  container.classList.add("toggle-info-container");
->>>>>>> 684f279b
 
   const warningMessage = document.createElement("p");
   warningMessage.classList.add("warning-message");
