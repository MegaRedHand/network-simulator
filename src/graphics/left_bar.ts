import RouterSvg from "../assets/router.svg";
import ComputerSvg from "../assets/pc.svg";
import SwitchSvg from "../assets/switch.svg";
import { addDevice } from "../types/viewportManager";
import { GlobalContext } from "../context";
<<<<<<< HEAD
import { DeviceType } from "../types/view-devices/vDevice";
import { Layer, layerFromName } from "../types/layer";
=======
import { DeviceType } from "../types/devices/device";
import { Layer, layerFromName } from "../types/devices/layer";
import { TooltipManager } from "./renderables/tooltip_manager";
>>>>>>> b3f8356a

export class LeftBar {
  private leftBar: HTMLElement;
  private ctx: GlobalContext;

  constructor(leftBar: HTMLElement, ctx: GlobalContext) {
    this.leftBar = leftBar;
    this.ctx = ctx;
  }

  static getFrom(document: Document, ctx: GlobalContext) {
    return new LeftBar(document.getElementById("left-bar"), ctx);
  }

  private addButton(src: string, onClick: () => void, label: string) {
    const button = document.createElement("button");
    button.classList.add("icon-button");
    button.setAttribute("title", label); // Shows Text

    button.onclick = onClick;
    TooltipManager.getInstance().attachTooltip(button, label);
    this.leftBar.appendChild(button);

    const img = document.createElement("img");
    img.src = src;
    img.classList.add("icon-img");
    button.appendChild(img);
  }

  private clear() {
    this.leftBar.textContent = "";
  }

  private addRouterButton() {
    const addRouter = () => addDevice(this.ctx, DeviceType.Router);
    this.addButton(RouterSvg, addRouter, "Add Router");
  }

  private addHostButton() {
    const addHost = () => addDevice(this.ctx, DeviceType.Host);
    this.addButton(ComputerSvg, addHost, "Add Host");
  }

  private addSwitchButton() {
    const addSwitch = () => addDevice(this.ctx, DeviceType.Switch);
    this.addButton(SwitchSvg, addSwitch, "Add Switch");
  }

  setButtonsByLayer(layerName: string) {
    this.clear();

    const layer = layerFromName(layerName);

    this.addHostButton();

    if (layer <= Layer.Network) {
      this.addRouterButton();
    }

    if (layer <= Layer.Link) {
      this.addSwitchButton();
    }
  }
}<|MERGE_RESOLUTION|>--- conflicted
+++ resolved
@@ -3,14 +3,9 @@
 import SwitchSvg from "../assets/switch.svg";
 import { addDevice } from "../types/viewportManager";
 import { GlobalContext } from "../context";
-<<<<<<< HEAD
+import { TooltipManager } from "./renderables/tooltip_manager";
 import { DeviceType } from "../types/view-devices/vDevice";
 import { Layer, layerFromName } from "../types/layer";
-=======
-import { DeviceType } from "../types/devices/device";
-import { Layer, layerFromName } from "../types/devices/layer";
-import { TooltipManager } from "./renderables/tooltip_manager";
->>>>>>> b3f8356a
 
 export class LeftBar {
   private leftBar: HTMLElement;
