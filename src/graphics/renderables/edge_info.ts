import { Edge } from "../../types/edge";
import { RemoveEdgeMove } from "../../types/undo-redo";
import { urManager } from "../../types/viewportManager";
import { TOOLTIP_KEYS } from "../../utils/constants/tooltips_constants";
import { Button } from "../basic_components/button";
import { CSS_CLASSES } from "../../utils/constants/css_constants";
import { BaseInfo } from "./base_info";
import { Dropdown } from "../basic_components/dropdown";

export class EdgeInfo extends BaseInfo {
  readonly edge: Edge;

  constructor(edge: Edge) {
    super(TOOLTIP_KEYS.EDGE_INFORMATION);
    this.edge = edge;
    this.addCommonInfoFields();
    this.addInterfaceDropdowns();
  }

  protected addCommonInfoFields(): void {
    const from = this.edge.data.from.id;
    const to = this.edge.data.to.id;

    // Get the connected devices
    const fromDevice = this.edge.viewgraph.getDataGraph().getDevice(from);
    const toDevice = this.edge.viewgraph.getDataGraph().getDevice(to);

    if (!fromDevice || !toDevice) {
      console.error("One of the devices is not found in the viewgraph.");
      return;
    }

    // Get the connected interfaces
    const fromInterface = fromDevice.interfaces[this.edge.data.from.iface];
    const toInterface = toDevice.interfaces[this.edge.data.to.iface];

    if (!fromInterface || !toInterface) {
      console.error("One of the interfaces is not found.");
      return;
    }

    // Add basic information about the edge
    this.information.addField(
      "Connected Devices",
      `${from} ↔️ ${to}`,
      TOOLTIP_KEYS.EDGE_CONNECTED_DEVICES,
    );
    this.information.addField(
      "Connected Interfaces",
      `${fromInterface.name} ↔️ ${toInterface.name}`,
      TOOLTIP_KEYS.EDGE_CONNECTED_INTERFACES,
    );
    // Add MAC addresses as separate fields
    this.information.addField(
<<<<<<< HEAD
      `MAC Address iface (${this.edge.viewgraph.getDevice(from).getIdentifier()})`,
      fromInterface.mac.octets.join(":"),
      TOOLTIP_KEYS.MAC_ADDRESS_IFACE,
    );
    this.information.addField(
      `MAC Address iface (${this.edge.viewgraph.getDevice(to).getIdentifier()})`,
      toInterface.mac.octets.join(":"),
=======
      `MAC Address iface (Device ${from})`,
      fromInterface.mac.toString(),
      TOOLTIP_KEYS.MAC_ADDRESS_IFACE,
    );
    this.information.addField(
      `MAC Address iface (Device ${to})`,
      toInterface.mac.toString(),
>>>>>>> a99ec5b5
      TOOLTIP_KEYS.MAC_ADDRESS_IFACE,
    );
  }

  protected addCommonButtons(): void {
    // Button to delete the edge
    this.addDivider();
    const deleteEdgeButton = new Button({
      text: TOOLTIP_KEYS.DELETE_EDGE_BUTTON,
      onClick: () => {
        const viewgraph = this.edge.viewgraph;
        const from = this.edge.data.from.id;
        const to = this.edge.data.to.id;
        const move = new RemoveEdgeMove(viewgraph.getLayer(), from, to);

        urManager.push(viewgraph, move);
      },
      classList: [
        CSS_CLASSES.RIGHT_BAR_BUTTON,
        CSS_CLASSES.RIGHT_BAR_DELETE_BUTTON,
      ],
      tooltip: TOOLTIP_KEYS.DELETE_EDGE_BUTTON,
    });

    // Add the button to the inputFields array
    this.inputFields.push(deleteEdgeButton.toHTML());
    this.addDivider();
  }

  protected addInterfaceDropdowns(): void {
    const from = this.edge.data.from.id;
    const to = this.edge.data.to.id;

    // Dropdown for selecting the interface for "from" device
    const fromIfaceDropdown = new Dropdown({
      label: `Interface (${this.edge.viewgraph.getDevice(from).getIdentifier()})`,
      tooltip: TOOLTIP_KEYS.IFACE_EDITOR,
      options: [
        {
          value: this.edge.data.from.iface.toString(),
          text: `eth${this.edge.data.from.iface}`,
        },
        ...this.edge
          .getDeviceFreeIfaces(from)
          .filter((iface) => iface !== this.edge.data.from.iface)
          .map((iface) => ({ value: iface.toString(), text: `eth${iface}` })),
      ],
      default_text: "Iface",
      onchange: (value) => {
        const iface = parseInt(value, 10);
        this.edge.setInterface(from, iface);
        console.log(`Updated interface for device ${from}: eth${iface}`);
        this.edge.showInfo();
      },
    });

    fromIfaceDropdown.setValue(this.edge.data.from.iface.toString());

    // Dropdown for selecting the interface for "to" device
    const toIfaceDropdown = new Dropdown({
      label: `Interface (${this.edge.viewgraph.getDevice(to).getIdentifier()})`,
      tooltip: TOOLTIP_KEYS.IFACE_EDITOR,
      options: [
        {
          value: this.edge.data.to.iface.toString(),
          text: `eth${this.edge.data.to.iface}`,
        },
        ...this.edge
          .getDeviceFreeIfaces(to)
          .filter((iface) => iface !== this.edge.data.to.iface)
          .map((iface) => ({ value: iface.toString(), text: `eth${iface}` })),
      ],
      default_text: "Iface",
      onchange: (value) => {
        const iface = parseInt(value, 10);
        this.edge.setInterface(to, iface);
        console.log(`Updated interface for device ${to}: eth${iface}`);
        this.edge.showInfo();
      },
    });

    toIfaceDropdown.setValue(this.edge.data.to.iface.toString());

    // Add the dropdowns to the inputFields array
    this.inputFields.push(fromIfaceDropdown.toHTML(), toIfaceDropdown.toHTML());
  }
}<|MERGE_RESOLUTION|>--- conflicted
+++ resolved
@@ -52,23 +52,13 @@
     );
     // Add MAC addresses as separate fields
     this.information.addField(
-<<<<<<< HEAD
       `MAC Address iface (${this.edge.viewgraph.getDevice(from).getIdentifier()})`,
-      fromInterface.mac.octets.join(":"),
+      fromInterface.mac.toString(),
       TOOLTIP_KEYS.MAC_ADDRESS_IFACE,
     );
     this.information.addField(
       `MAC Address iface (${this.edge.viewgraph.getDevice(to).getIdentifier()})`,
-      toInterface.mac.octets.join(":"),
-=======
-      `MAC Address iface (Device ${from})`,
-      fromInterface.mac.toString(),
-      TOOLTIP_KEYS.MAC_ADDRESS_IFACE,
-    );
-    this.information.addField(
-      `MAC Address iface (Device ${to})`,
       toInterface.mac.toString(),
->>>>>>> a99ec5b5
       TOOLTIP_KEYS.MAC_ADDRESS_IFACE,
     );
   }
