import { ProgramRunner } from "../../programs";
import { ViewDevice } from "../../types/view-devices";
import { DeviceType } from "../../types/view-devices/vDevice";
import { ViewGraph } from "../../types/graphs/viewgraph";
import { RemoveDeviceMove } from "../../types/undo-redo";
import { urManager } from "../../types/viewportManager";
import { TOOLTIP_KEYS } from "../../utils/constants/tooltips_constants";
import { ProgramInfo } from "./program_info";
import { ProgramRunnerInfo } from "./program_runner_info";
import { RoutingTable } from "./routing_table";
import { ToggleParameterEditor } from "../components/toggle_parameter_editor";
import { Button } from "../basic_components/button";
import { CSS_CLASSES } from "../../utils/constants/css_constants";
import { BaseInfo } from "./base_info";
import { ProgressBar } from "../basic_components/progress_bar";
import { LabeledProgressBar } from "../components/labeled_progress_bar";
import { ArpTable } from "./arp_table";
import { Layer } from "../../types/layer";
import { DataNetworkDevice, DataSwitch } from "../../types/data-devices";
import { SwitchingTable } from "./switching_table";
<<<<<<< HEAD
import { getRoutingTable } from "../../types/network-modules/routing_table";
=======
import { ToggleInfo } from "../components/toggle_info";
>>>>>>> 4a76015c

export class DeviceInfo extends BaseInfo {
  readonly device: ViewDevice;

  constructor(device: ViewDevice) {
    super(getTypeName(device) + " Information");
    this.device = device;
    this.addCommonInfoFields();
    this.addCommonButtons();
  }

  protected addCommonInfoFields(): void {
    const { id } = this.device;
    const connections = this.device.viewgraph.getVisibleConnectedDeviceIds(id);

    this.information.addField(TOOLTIP_KEYS.ID, id.toString(), TOOLTIP_KEYS.ID);
    this.information.addListField(
      TOOLTIP_KEYS.CONNECTED_DEVICES,
      connections,
      TOOLTIP_KEYS.CONNECTED_DEVICES,
    );
  }

  protected addCommonButtons(): void {
    this.addDivider();

    const connectButton = new Button({
      text: TOOLTIP_KEYS.CONNECT_DEVICE,
      onClick: () => this.device.selectToConnect(),
      classList: [
        CSS_CLASSES.RIGHT_BAR_BUTTON,
        CSS_CLASSES.RIGHT_BAR_CONNECT_BUTTON,
      ],
      tooltip: TOOLTIP_KEYS.CONNECT_DEVICE,
    });

    const deleteButton = new Button({
      text: TOOLTIP_KEYS.DELETE_DEVICE,
      onClick: () => {
        const currLayer = this.device.viewgraph.getLayer();
        const move = new RemoveDeviceMove(currLayer, this.device.id);
        urManager.push(this.device.viewgraph, move);
      },
      classList: [
        CSS_CLASSES.RIGHT_BAR_BUTTON,
        CSS_CLASSES.RIGHT_BAR_DELETE_BUTTON,
      ],
      tooltip: TOOLTIP_KEYS.DELETE_DEVICE,
    });

    this.inputFields.push(connectButton.toHTML(), deleteButton.toHTML());

    this.addIfacesToggle();
    this.addDivider();
  }

  addIfacesToggle(): void {
    const layer = this.device.viewgraph.getLayer();
    const showIp = this.device.getType() !== DeviceType.Switch;
    const showMac = layer === Layer.Link;

    const fields: { key: string; value: string; tooltip: string }[] = [];

    if (showIp) {
      this.device.interfaces.forEach((iface) => {
        fields.push({
          key: TOOLTIP_KEYS.IP_ADDRESS + (iface.name ? ` (${iface.name})` : ""),
          value: iface.ip.toString(),
          tooltip: TOOLTIP_KEYS.IP_ADDRESS,
        });
      });
    }
    if (showMac) {
      this.device.interfaces.forEach((iface) => {
        fields.push({
          key:
            TOOLTIP_KEYS.MAC_ADDRESS + (iface.name ? ` (${iface.name})` : ""),
          value: iface.mac.toString(),
          tooltip: TOOLTIP_KEYS.MAC_ADDRESS,
        });
      });
    }

    const toggleInfo = new ToggleInfo({
      title: "Interfaces",
      fields,
      toggleButtonText: { on: "Hide Interfaces", off: "Show Interfaces" },
    });

    this.inputFields.push(toggleInfo.toHTML());
  }

  addProgramRunner(runner: ProgramRunner, programs: ProgramInfo[]): void {
    const programRunnerInfo = new ProgramRunnerInfo(runner, programs);
    this.inputFields.push(...programRunnerInfo.toHTML());
  }

  addRoutingTable(viewgraph: ViewGraph, deviceId: number): void {
    const entries = getRoutingTable(viewgraph.getDataGraph(), deviceId);

    const rows = entries.map((entry) => ({
      values: [entry.ip, entry.mask, `eth${entry.iface}`],
      edited: entry.edited ?? false,
    }));

    const routingTable = new RoutingTable({
      rows,
      viewgraph,
      deviceId,
    });

    this.inputFields.push(routingTable.toHTML());

    this.addDivider();
  }

  addEmptySpace(): void {
    this.inputFields.push(document.createElement("br"));
  }

  addParameterGroup(
    groupName: string,
    tooltip: string,
    parameters: {
      label: string;
      initialValue: number | string;
      onChange: (newValue: number | string) => void;
    }[],
  ): void {
    const parameterEditor = new ToggleParameterEditor(
      groupName,
      tooltip,
      parameters,
    );
    this.inputFields.push(parameterEditor.toHTML());
    this.addDivider();
  }

  /**
   * Adds a progress bar with a label above it.
   * @param label - The text of the label to be displayed above the progress bar.
   * @param current - The current value of the progress bar.
   * @param max - The maximum value of the progress bar.
   * @param subscribe - A function that subscribes to changes in the progress bar.
   */
  addProgressBar(
    label: string,
    current: number,
    max: number,
    subscribe: (progressBar: ProgressBar) => void,
  ): void {
    const labeledProgressBar = new LabeledProgressBar(
      label,
      current,
      max,
      subscribe,
    );
    this.inputFields.push(labeledProgressBar.toHTML());
  }

  addARPTable(viewgraph: ViewGraph, deviceId: number): void {
    const entries = viewgraph.getArpTable(deviceId);

    const rows = entries.map((entry) => ({
      values: [entry.ip, entry.mac],
      edited: false,
    }));

    const arpTable = new ArpTable({
      rows,
      viewgraph,
      deviceId,
    });

    this.inputFields.push(arpTable.toHTML());

    const dataDevice = viewgraph.getDataGraph().getDevice(deviceId);

    if (dataDevice instanceof DataNetworkDevice) {
      // Suscribe to ARP table changes
      dataDevice.setArpTableChangeListener(() => {
        // update the ARP table in the UI
        arpTable.refreshTable();
      });
    } else {
      console.warn(`Device with ID ${deviceId} is not a DataNetworkDevice.`);
    }
  }

  addSwitchingTable(viewgraph: ViewGraph, deviceId: number): void {
    const entries = viewgraph.getDataGraph().getSwitchingTable(deviceId);

    const rows = entries.map((entry) => ({
      values: [entry.mac, entry.port.toString()],
      edited: false,
    }));

    const switchingTable = new SwitchingTable({
      rows,
      viewgraph,
      deviceId,
    });

    this.inputFields.push(switchingTable.toHTML());

    const dataDevice = viewgraph.getDataGraph().getDevice(deviceId);

    if (dataDevice instanceof DataSwitch) {
      dataDevice.setSwitchingTableChangeListener(() => {
        switchingTable.refreshTable();
      });
    } else {
      console.warn(`Device with ID ${deviceId} is not a DataNetworkDevice.`);
    }
  }
}

function getTypeName(device: ViewDevice): string {
  switch (device.getType()) {
    case DeviceType.Router:
      return "Router";
    case DeviceType.Host:
      return "Host";
    case DeviceType.Switch:
      return "Switch";
    default:
      return "Unknown Device";
  }
}

export { ProgramInfo };<|MERGE_RESOLUTION|>--- conflicted
+++ resolved
@@ -18,11 +18,8 @@
 import { Layer } from "../../types/layer";
 import { DataNetworkDevice, DataSwitch } from "../../types/data-devices";
 import { SwitchingTable } from "./switching_table";
-<<<<<<< HEAD
 import { getRoutingTable } from "../../types/network-modules/routing_table";
-=======
 import { ToggleInfo } from "../components/toggle_info";
->>>>>>> 4a76015c
 
 export class DeviceInfo extends BaseInfo {
   readonly device: ViewDevice;
