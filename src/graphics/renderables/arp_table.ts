--- conflicted
+++ resolved
@@ -37,18 +37,10 @@
       headers: headers,
       fieldsPerRow: 2, // IP and MAC
       rows: props.rows,
-      editableColumns: [false, true], // Make all columns non-editable
+      editableColumns: [false, true], // Make the MAC address column editable
       onEdit: onEdit,
       onDelete: onDelete,
-<<<<<<< HEAD
       tableClasses: [CSS_CLASSES.TABLE, CSS_CLASSES.RIGHT_BAR_TABLE],
-=======
-      tableClasses: [
-        CSS_CLASSES.TABLE,
-        CSS_CLASSES.RIGHT_BAR_TABLE,
-        CSS_CLASSES.ARP_TABLE,
-      ],
->>>>>>> 43a5be41
     });
 
     this.toggleButton = new ToggleButton({
