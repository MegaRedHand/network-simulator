import { DeviceId } from "../../types/graphs/datagraph";
import { ViewGraph } from "../../types/graphs/viewgraph";
import { ALERT_MESSAGES } from "../../utils/constants/alert_constants";
import { CSS_CLASSES } from "../../utils/constants/css_constants";
import { TOOLTIP_KEYS } from "../../utils/constants/tooltips_constants";
import { Button } from "../basic_components/button";
import { Table } from "../basic_components/table";
import { ToggleButton } from "../basic_components/toggle_button";
import { showError, showSuccess } from "./alert_manager";

export interface ArpTableProps {
  rows: string[][]; // Rows for the table
  viewgraph: ViewGraph; // ViewGraph instance for callbacks
  deviceId: DeviceId; // Device ID for callbacks
}

export class ArpTable {
  private container: HTMLElement;
  private table: Table;
  private toggleButton: ToggleButton;

  constructor(private props: ArpTableProps) {
    this.container = document.createElement("div");

    const { onEdit, onRegenerate, onDelete } = this.setArpTableCallbacks();

    // Create the regenerate button
    const regenerateButton = this.createRegenerateButton(onRegenerate);

    const headers = {
      [TOOLTIP_KEYS.IP]: TOOLTIP_KEYS.IP,
      [TOOLTIP_KEYS.MAC_ADDRESS]: TOOLTIP_KEYS.MAC_ADDRESS,
      [TOOLTIP_KEYS.REGENERATE]: regenerateButton, // Add the regenerate button to the header
    };

    this.table = new Table({
      headers: headers,
      fieldsPerRow: 2, // IP and MAC
      rows: props.rows,
<<<<<<< HEAD
      editableColumns: [false, true],
=======
      editableColumns: [false, true], // Make the MAC address column editable
>>>>>>> ce8f9dba
      onEdit: onEdit,
      onDelete: onDelete,
      tableClasses: [CSS_CLASSES.TABLE, CSS_CLASSES.RIGHT_BAR_TABLE],
    });

    this.toggleButton = new ToggleButton({
      text: TOOLTIP_KEYS.ARP_TABLE,
      className: CSS_CLASSES.RIGHT_BAR_TOGGLE_BUTTON,
      onToggle: (isToggled) => {
        const tableElement = this.table.toHTML();
        tableElement.style.display = isToggled ? "block" : "none";
      },
      tooltip: TOOLTIP_KEYS.ARP_TABLE,
    });

    // Initially hide the table
    const tableElement = this.table.toHTML();
    tableElement.style.display = "none";

    this.initialize();
  }

  private initialize(): void {
    this.container.appendChild(this.toggleButton.toHTML());
    this.container.appendChild(this.table.toHTML());
  }

  toHTML(): HTMLElement {
    return this.container;
  }

  updateRows(newRows: string[][]): void {
    this.table.updateRows(newRows); // Update the table with new rows
  }

  // Function to create the regenerate button
  private createRegenerateButton(
    onRegenerateCallback: () => void,
  ): HTMLButtonElement {
    const regenerateButton = new Button({
      text: "🔄",
      classList: [CSS_CLASSES.REGENERATE_BUTTON],
      onClick: onRegenerateCallback,
    });

    return regenerateButton.toHTML();
  }

  private OnRegenerate(): void {
    const dataGraph = this.props.viewgraph.getDataGraph();

    dataGraph.clearArpTable(this.props.deviceId);

    const newTableData = dataGraph.getArpTable(this.props.deviceId);

    if (!newTableData || newTableData.length === 0) {
      console.warn("Failed to regenerate ARP table.");
      showError(ALERT_MESSAGES.ARP_TABLE_REGENERATE_FAILED);
      return;
    }

    // Convert ARP table entries to rows
    const newRows = newTableData.map((entry) => [entry.ip, entry.mac]);

    this.updateRows(newRows);

    showSuccess(ALERT_MESSAGES.ARP_TABLE_REGENERATED);
  }

  private setArpTableCallbacks() {
    const onDelete = (row: number) => {
      // Obtener la tabla ARP actual
      const arpTable = this.props.viewgraph
        .getDataGraph()
        .getArpTable(this.props.deviceId);

      // Validar que el índice es válido
      if (row < 0 || row >= arpTable.length) {
        console.warn(`Invalid row index: ${row}`);
        return false;
      }

      // Obtener la IP correspondiente a la fila
      const ip = arpTable[row].ip;

      // Eliminar la entrada de la tabla ARP usando la IP
      this.props.viewgraph
        .getDataGraph()
        .removeArpTableEntry(this.props.deviceId, ip);

      return true;
    };

    const onRegenerate = () => {
      console.log("Regenerating ARP table...");
      this.OnRegenerate();
    };

    const onEdit = (row: number, _col: number, newValue: string) => {
      const isValidMac = isValidMAC(newValue);

      if (!isValidMac) {
        console.warn(`Invalid value: ${newValue}`);
        return false;
      }

      // Obtener la tabla ARP actual
      const arpTable = this.props.viewgraph
        .getDataGraph()
        .getArpTable(this.props.deviceId);

      // Validar que el índice es válido
      if (row < 0 || row >= arpTable.length) {
        console.warn(`Invalid row index: ${row}`);
        return false;
      }

      // Obtener la IP correspondiente a la fila
      const ip = arpTable[row].ip;

      // Update the ARP table entry
      this.props.viewgraph
        .getDataGraph()
        .saveARPTManualChange(this.props.deviceId, ip, newValue);

      return true;
    };

    return { onEdit, onRegenerate, onDelete };
  }

  refreshTable(): void {
    const updatedEntries = this.props.viewgraph
      .getDataGraph()
      .getArpTable(this.props.deviceId);

    const updatedRows = updatedEntries.map((entry) => [entry.ip, entry.mac]);

    this.updateRows(updatedRows);
  }
}

function isValidMAC(mac: string): boolean {
  // Expresión regular para validar direcciones MAC en formato estándar (XX:XX:XX:XX:XX:XX)
  const macRegex = /^([0-9A-Fa-f]{2}[:-]){5}([0-9A-Fa-f]{2})$/;

  const result = macRegex.test(mac);
  // Verificar si la dirección MAC coincide con el formato esperado
  if (!result) {
    showError(ALERT_MESSAGES.INVALID_MAC);
  }

  return result;
}<|MERGE_RESOLUTION|>--- conflicted
+++ resolved
@@ -37,11 +37,7 @@
       headers: headers,
       fieldsPerRow: 2, // IP and MAC
       rows: props.rows,
-<<<<<<< HEAD
-      editableColumns: [false, true],
-=======
       editableColumns: [false, true], // Make the MAC address column editable
->>>>>>> ce8f9dba
       onEdit: onEdit,
       onDelete: onDelete,
       tableClasses: [CSS_CLASSES.TABLE, CSS_CLASSES.RIGHT_BAR_TABLE],
