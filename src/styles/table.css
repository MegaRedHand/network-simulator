--- conflicted
+++ resolved
@@ -1,4 +1,3 @@
-<<<<<<< HEAD
 /* CONTAINER that allows horizontal scroll if needed */
 .right-bar-table-container {
   overflow-x: auto;
@@ -52,63 +51,6 @@
 
 .right-bar-table tr:nth-child(odd) {
   background-color: #fff;
-=======
-/* Common styles for both tables */
-.table-base {
-  width: 100%;
-  border-collapse: collapse;
-  font-size: 1rem;
-  text-align: center;
-  border-radius: 1rem;
-  box-shadow: 0 0.5vh 1vh rgba(0, 0, 0, 0.1);
-  clip-path: inset(0 round 1rem);
-  overflow-x: auto;
-}
-
-/* Common cell styles */
-.table-base th,
-.table-base td {
-  word-wrap: break-word;
-  overflow-wrap: break-word;
-  white-space: normal;
-  padding: 1vh;
-  border: 0.2vh solid #ddd;
-  text-align: center;
-}
-
-.table-base th {
-  background-color: #333;
-  color: white;
-  box-sizing: border-box;
-}
-
-.table-base td {
-  transition: background-color 0.3s ease-in-out;
-}
-
-.table-base td:hover {
-  background-color: #f0f0f0;
-  cursor: pointer;
-}
-
-/* TCP FLAGS TABLE specific styles */
-.tcp-flags-table {
-  display: table;
-  table-layout: auto;
-}
-
-.tcp-flags-table tr:nth-child(even) {
-  background-color: #f9f9f9;
-}
-
-.tcp-flags-table tr:nth-child(odd) {
-  background-color: #fff;
-}
-
-/* TCP table container for proper scrolling */
-.tcp-flags-table-container {
-  overflow-x: auto;
-  border-radius: 1rem;
 }
 
 /* ROUTER TABLE specific styles */
@@ -141,5 +83,4 @@
 .arp-table th:nth-child(3),
 .arp-table td:nth-child(3) {
   width: 10%; /* Ensure consistent width for remove button column */
->>>>>>> 43a5be41
 }