--- conflicted
+++ resolved
@@ -215,9 +215,6 @@
   }
 
   getDetails(layer: Layer) {
-<<<<<<< HEAD
-    return { Layer: layer, Raw: this };
-=======
     if (layer == Layer.Transport) {
       return {
         "Seq Number": this.sequenceNumber,
@@ -236,7 +233,6 @@
     } else if (layer == Layer.App) {
       return { Request: new TextDecoder("utf-8").decode(this.data) };
     }
->>>>>>> f75e2b95
   }
 
   getPorts(): Ports {
