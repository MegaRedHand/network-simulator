--- conflicted
+++ resolved
@@ -14,12 +14,8 @@
   MacAddress,
   MacAddressGenerator,
 } from "./packets/ethernet";
-<<<<<<< HEAD
-import { Colors } from "./utils";
 import { DataNetworkDevice } from "./types/data-devices";
-=======
 import { Colors } from "./utils/utils";
->>>>>>> b3f8356a
 
 export class GlobalContext {
   private viewport: Viewport = null;
