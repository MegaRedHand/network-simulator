--- conflicted
+++ resolved
@@ -6,11 +6,8 @@
   saveToLocalStorage,
 } from "./types/viewportManager";
 import { Layer } from "./types/devices/device";
-<<<<<<< HEAD
+import { IpAddressGenerator } from "./packets/ip";
 import { layerFromName } from "./types/devices/utils";
-=======
-import { IpAddressGenerator } from "./packets/ip";
->>>>>>> 60cc9ee9
 
 export class GlobalContext {
   private viewport: Viewport = null;
