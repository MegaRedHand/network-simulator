import { Viewport } from "./graphics/viewport";
import { DataGraph } from "./types/graphs/datagraph";
import { ViewGraph } from "./types/graphs/viewgraph";
import {
  loadFromLocalStorage,
  saveToLocalStorage,
  urManager,
} from "./types/viewportManager";
import { Layer } from "./types/devices/device";
import { IpAddress, IpAddressGenerator } from "./packets/ip";
import { layerFromName } from "./types/devices/layer";
import { SpeedMultiplier } from "./types/devices/speedMultiplier";

export class GlobalContext {
  private viewport: Viewport = null;
  private datagraph: DataGraph;
  private viewgraph: ViewGraph;
  private saveIntervalId: NodeJS.Timeout | null = null;
  private ipGenerator: IpAddressGenerator;

  constructor(viewport: Viewport) {
    this.viewport = viewport;

    // Sets the initial datagraph and viewgraph
    loadFromLocalStorage(this);

    this.setIpGenerator();
  }

  getNextIp(): { ip: string; mask: string } {
    return this.ipGenerator.getNextIp();
  }

  private setNetwork(
    datagraph: DataGraph,
    layer: Layer,
    speedMultiplier?: SpeedMultiplier,
  ) {
    this.datagraph = datagraph;
    this.viewport.clear();
    this.viewgraph = new ViewGraph(this.datagraph, this.viewport, layer);
    this.viewgraph.setSpeed(speedMultiplier?.value || 1);
    this.setIpGenerator();
  }

  private setSpeedMultiplier(speedMultiplier: SpeedMultiplier) {
    if (speedMultiplier && speedMultiplier.value > 0) {
      this.changeSpeedMultiplier(speedMultiplier.value);
      // Update the wheel display after setting the speed
      const speedWheel = document.getElementById(
        "speed-wheel",
      ) as HTMLInputElement;
      const valueDisplay = document.querySelector(".value-display");
      if (speedWheel && valueDisplay) {
        speedWheel.value = speedMultiplier.value.toString();
        valueDisplay.textContent = `${speedMultiplier.value}x`;
      }
    }
  }

  load(
    datagraph: DataGraph,
    layer: Layer = Layer.Link,
    speedMultiplier: SpeedMultiplier = SpeedMultiplier.parse(1),
  ) {
    this.setNetwork(datagraph, layer);
    this.setSpeedMultiplier(speedMultiplier);
    this.setupAutoSave();
    saveToLocalStorage(this);
    urManager.reset();
  }

  getViewport() {
    return this.viewport;
  }

  getViewGraph() {
    return this.viewgraph;
  }

  getCurrentLayer() {
    return this.viewgraph.getLayer();
  }

  getCurrentSpeed() {
    return this.viewgraph.getSpeed();
  }

  getDataGraph() {
    return this.datagraph;
  }

  changeViewGraph(selectedLayer: string) {
    const layer = layerFromName(selectedLayer);
<<<<<<< HEAD
    const speedMultiplier = this.getCurrentSpeed();
    this.setNetwork(this.datagraph, layer, speedMultiplier);
  }

  changeSpeedMultiplier(speedMultiplier: number) {
    if (this.viewgraph) {
      this.viewgraph.setSpeed(speedMultiplier);
      saveToLocalStorage(this);
    }
=======
    urManager.reset();
    this.setNetwork(this.datagraph, layer);
>>>>>>> 65b5c03e
  }

  private setupAutoSave() {
    this.clearAutoSave();

    this.datagraph.subscribeChanges(() => {
      if (this.saveIntervalId) {
        clearInterval(this.saveIntervalId);
      }
      this.saveIntervalId = setInterval(() => {
        saveToLocalStorage(this);
        clearInterval(this.saveIntervalId);
      }, 100);
    });
  }

  private clearAutoSave() {
    // Limpia el intervalo y evita duplicados
    if (this.saveIntervalId) {
      clearInterval(this.saveIntervalId);
      this.saveIntervalId = null;
    }
  }

  private setIpGenerator() {
    let maxIp = IpAddress.parse("10.0.0.0");
    this.datagraph.getDevices().forEach((device) => {
      const ip = IpAddress.parse(device.ip);
      if (maxIp.octets < ip.octets) {
        maxIp = ip;
      }
    });
    // TODO: we should use IpAddress instead of string here and in Datagraph
    const baseIp = maxIp.toString();
    const mask = "255.255.255.255";
    this.ipGenerator = new IpAddressGenerator(baseIp, mask);
  }
}<|MERGE_RESOLUTION|>--- conflicted
+++ resolved
@@ -92,8 +92,8 @@
 
   changeViewGraph(selectedLayer: string) {
     const layer = layerFromName(selectedLayer);
-<<<<<<< HEAD
     const speedMultiplier = this.getCurrentSpeed();
+    urManager.reset();
     this.setNetwork(this.datagraph, layer, speedMultiplier);
   }
 
@@ -102,10 +102,6 @@
       this.viewgraph.setSpeed(speedMultiplier);
       saveToLocalStorage(this);
     }
-=======
-    urManager.reset();
-    this.setNetwork(this.datagraph, layer);
->>>>>>> 65b5c03e
   }
 
   private setupAutoSave() {
