--- conflicted
+++ resolved
@@ -82,13 +82,8 @@
   }
 
   private tick(ticker: Ticker) {
-<<<<<<< HEAD
-    const delay = DEFAULT_ECHO_DELAY_MS;
+    const delay = this.delay;
     this.progress += ticker.deltaMS * this.viewgraph.getSpeed();
-=======
-    const delay = this.delay;
-    this.progress += ticker.deltaMS * this.viewgraph.getSpeed().value;
->>>>>>> 2a980fb0
     if (this.progress < delay) {
       return;
     }
