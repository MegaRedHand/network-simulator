import { Ticker } from "pixi.js";
import { DeviceId } from "../types/graphs/datagraph";
import { sendViewPacket } from "../types/packet";
import { ProgramBase } from "./program_base";
import { ViewGraph } from "../types/graphs/viewgraph";
import { ProgramInfo } from "../graphics/renderables/device_info";
import { EchoRequest } from "../packets/icmp";
import { IPv4Packet } from "../packets/ip";
import { ViewNetworkDevice } from "../types/view-devices/vNetworkDevice";
import { EthernetFrame } from "../packets/ethernet";

export class SingleEcho extends ProgramBase {
  static readonly PROGRAM_NAME = "Send ICMP echo";

  protected dstId: DeviceId;

  protected _parseInputs(inputs: string[]): void {
    if (inputs.length !== 1) {
      console.error(
        "SingleEcho requires 1 input. " + inputs.length + " were given.",
      );
      return;
    }
    this.dstId = parseInt(inputs[0]);
  }

  protected _run() {
    this.sendSingleEcho();
    this.signalStop();
  }

  protected _stop() {
    // Nothing to do
  }

  private sendSingleEcho() {
    const dstDevice = this.viewgraph.getDevice(this.dstId);
    const srcDevice = this.viewgraph.getDevice(this.srcId);
    if (!dstDevice) {
      console.error("Destination device not found");
      return;
    }
    if (
<<<<<<< HEAD
      !(
        srcDevice instanceof ViewNetworkDevice &&
        dstDevice instanceof ViewNetworkDevice
      )
=======
      !(srcDevice instanceof NetworkDevice) ||
      !(dstDevice instanceof NetworkDevice)
>>>>>>> b3f8356a
    ) {
      console.log(
        "At least one device between source and destination is not a network device",
      );
      return;
    }
    const echoRequest = new EchoRequest(0);
    const ipPacket = new IPv4Packet(srcDevice.ip, dstDevice.ip, echoRequest);
    const path = this.viewgraph.getPathBetween(this.srcId, this.dstId);
    let dstMac = dstDevice.mac;
    if (!path) return;
    for (const id of path.slice(1)) {
      const device = this.viewgraph.getDevice(id);
      // if there’s a router in the middle, first send frame to router mac
      if (device instanceof ViewNetworkDevice) {
        dstMac = device.mac;
        break;
      }
    }
    const ethernetFrame = new EthernetFrame(srcDevice.mac, dstMac, ipPacket);
    sendViewPacket(this.viewgraph, this.srcId, ethernetFrame);
  }

  static getProgramInfo(viewgraph: ViewGraph, srcId: DeviceId): ProgramInfo {
    const programInfo = new ProgramInfo(this.PROGRAM_NAME);
    programInfo.withDestinationDropdown(viewgraph, srcId);
    return programInfo;
  }
}

export class EchoServer extends ProgramBase {
  static readonly PROGRAM_NAME = "Echo server";

  private echoProgram: SingleEcho;
  private progress = 0;

  private delay: number;

  protected _parseInputs(inputs: string[]): void {
    if (inputs.length !== 2) {
      console.error(
        "EchoServer requires 2 inputs. " + inputs.length + " were given.",
      );
      return;
    }
    this.echoProgram = new SingleEcho(this.viewgraph, this.srcId, [inputs[0]]);
    this.delay = parseInt(inputs[1]);
  }

  protected _run() {
    Ticker.shared.add(this.tick, this);
  }

  private tick(ticker: Ticker) {
    const delay = this.delay;
    this.progress += ticker.deltaMS * this.viewgraph.getSpeed();
    if (this.progress < delay) {
      return;
    }
    this.progress += ticker.deltaMS * this.viewgraph.getSpeed();

    if (this.progress >= delay) {
      this.echoProgram.run(() => {
        // Do nothing
      });
      this.progress -= delay;
    }
  }

  protected _stop() {
    Ticker.shared.remove(this.tick, this);
  }

  static getProgramInfo(viewgraph: ViewGraph, srcId: DeviceId): ProgramInfo {
    // TODO: make this a slider or text field
    const delayOptions = [
      { value: "250", text: "250ms" },
      { value: "500", text: "500ms" },
      { value: "1000", text: "1s" },
      { value: "5000", text: "5s" },
      { value: "15000", text: "15s" },
    ];

    const programInfo = new ProgramInfo(this.PROGRAM_NAME);
    programInfo.withDestinationDropdown(viewgraph, srcId);
    programInfo.withDropdown("Time between pings", delayOptions);
    return programInfo;
  }
}<|MERGE_RESOLUTION|>--- conflicted
+++ resolved
@@ -41,15 +41,8 @@
       return;
     }
     if (
-<<<<<<< HEAD
-      !(
-        srcDevice instanceof ViewNetworkDevice &&
-        dstDevice instanceof ViewNetworkDevice
-      )
-=======
-      !(srcDevice instanceof NetworkDevice) ||
-      !(dstDevice instanceof NetworkDevice)
->>>>>>> b3f8356a
+      !(srcDevice instanceof ViewNetworkDevice) ||
+      !(dstDevice instanceof ViewNetworkDevice)
     ) {
       console.log(
         "At least one device between source and destination is not a network device",
