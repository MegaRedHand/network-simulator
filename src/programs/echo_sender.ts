--- conflicted
+++ resolved
@@ -82,26 +82,18 @@
   }
 
   private tick(ticker: Ticker) {
-    if (!this.echoProgram) {
-      console.error("EchoProgram is not initialized");
-      this._stop();
+    const delay = this.delay;
+    this.progress += ticker.deltaMS * this.viewgraph.getSpeed();
+    if (this.progress < delay) {
       return;
     }
-
-    const delay = this.delay;
-<<<<<<< HEAD
-    this.progress += ticker.deltaMS * this.viewgraph.getSpeed().value;
+    this.progress += ticker.deltaMS * this.viewgraph.getSpeed();
 
     if (this.progress >= delay) {
       this.echoProgram.run(() => {
         // Do nothing
       });
       this.progress -= delay;
-=======
-    this.progress += ticker.deltaMS * this.viewgraph.getSpeed();
-    if (this.progress < delay) {
-      return;
->>>>>>> 684f279b
     }
   }
 
