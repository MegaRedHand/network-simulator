import { showError } from "../graphics/renderables/alert_manager";
import { ProgramInfo } from "../graphics/renderables/device_info";
import { DeviceId } from "../types/graphs/datagraph";
import { ViewGraph } from "../types/graphs/viewgraph";
import { Layer } from "../types/layer";
import { TcpSocket } from "../types/network-modules/tcpModule";
import { ViewHost } from "../types/view-devices";
import { ProgramBase } from "./program_base";

export class HttpClient extends ProgramBase {
  static readonly PROGRAM_NAME = "Send HTTP request";

  private dstId: DeviceId;

  protected _parseInputs(inputs: string[]): void {
    if (inputs.length !== 1) {
      console.error(
        "HttpClient requires 1 input. " + inputs.length + " were given.",
      );
      return;
    }
    this.dstId = parseInt(inputs[0]);
  }

  protected _run() {
    // This starts the request from the background
    (async () => {
      await this.sendHttpRequest();
      this.signalStop();
    })();
  }

  protected _stop() {
    // TODO: stop request preemptively?
    // Nothing to do
  }

  private async sendHttpRequest() {
    const dstDevice = this.viewgraph.getDevice(this.dstId);
    const srcDevice = this.viewgraph.getDevice(this.srcId);
    if (!dstDevice) {
      console.error("Destination device not found");
      return;
    }
    if (!(srcDevice instanceof ViewHost) || !(dstDevice instanceof ViewHost)) {
      console.error(
        "At least one device between source and destination is not a network device",
      );
      return;
    }

    // Encode dummy HTTP request
    const httpRequest = "GET / HTTP/1.1\r\nHost: " + dstDevice.ip + "\r\n\r\n";
    const content = new TextEncoder().encode(httpRequest);

<<<<<<< HEAD
    // Random number between 1024 and 65535
    const srcPort = Math.floor(Math.random() * (65535 - 1024) + 1024);
    const flags = new Flags();

    // Wrap in TCP segment
    const payload = new TcpSegment(srcPort, 80, 0, 0, flags, content);

    // Wrap in IP datagram
    const ipPacket = new IPv4Packet(srcDevice.ip, dstDevice.ip, payload);

    // Resolve destination MAC address
    let dstMac = srcDevice.resolveAddress(dstDevice.ip);
    if (!dstMac) {
      console.warn(
        `Device ${this.srcId} couldn't resolve MAC address for device with IP ${dstDevice.ip.toString()}. Program cancelled`,
      );
      return;
    }
    const path = this.viewgraph.getPathBetween(this.srcId, this.dstId);
    if (!path) return;
    for (const id of path.slice(1)) {
      const device = this.viewgraph.getDevice(id);
      // if there’s a router in the middle, first send frame to router mac
      if (device instanceof ViewNetworkDevice) {
        dstMac = device.mac;
        break;
      }
    }

    // Wrap in Ethernet frame
    const ethernetFrame = new EthernetFrame(srcDevice.mac, dstMac, ipPacket);
    sendViewPacket(this.viewgraph, this.srcId, ethernetFrame);
=======
    // Write request
    const socket = await this.runner.tcpConnect(this.dstId);
    const wrote = await socket.write(content);
    if (wrote < 0) {
      console.error("HttpClient failed to write to socket");
      return;
    }

    // Close connection
    socket.closeWrite();

    // Read response
    const buffer = new Uint8Array(1024);
    const readLength = await socket.read(buffer);
    if (readLength < 0) {
      console.error("HttpClient failed to read from socket");
      return;
    }
  }

  static getProgramInfo(viewgraph: ViewGraph, srcId: DeviceId): ProgramInfo {
    const programInfo = new ProgramInfo(this.PROGRAM_NAME);
    programInfo.withDestinationDropdown(viewgraph, srcId, Layer.App);
    return programInfo;
  }
}

export class HttpServer extends ProgramBase {
  static readonly PROGRAM_NAME = "Serve HTTP requests";

  private port: number;

  protected _parseInputs(inputs: string[]): void {
    if (inputs.length !== 0) {
      console.error(
        "HttpServer requires no inputs. " + inputs.length + " were given.",
      );
      return;
    }
    // TODO: let users choose port?
    this.port = 80;
  }

  protected _run() {
    // This starts the request from the background
    (async () => {
      await this.serveHttpRequests();
      this.signalStop();
    })();
  }

  protected _stop() {
    // Nothing to do
    // TODO: stop serving requests
  }

  private async serveHttpRequests() {
    const srcDevice = this.viewgraph.getDevice(this.srcId);
    if (!(srcDevice instanceof ViewHost)) {
      console.error(
        "At least one device between source and destination is not a network device",
      );
      return;
    }

    const listener = await this.runner.tcpListenOn(this.port);
    if (!listener) {
      showError(`Port ${this.port} already in use`);
      return;
    }

    while (true) {
      const socket = await listener.next();

      this.serveClient(socket);
    }
>>>>>>> 8147e3d6
  }

  // eslint-disable-next-line @typescript-eslint/no-unused-vars
  static getProgramInfo(viewgraph: ViewGraph, srcId: DeviceId): ProgramInfo {
    const programInfo = new ProgramInfo(this.PROGRAM_NAME);
    return programInfo;
  }

  async serveClient(socket: TcpSocket) {
    const buffer = new Uint8Array(1024).fill(0);
    const readLength = await socket.read(buffer);

    // eslint-disable-next-line @typescript-eslint/no-unused-vars
    const readContents = buffer.slice(0, readLength);
    if (readLength < 0) {
      console.error("HttpServer failed to read from socket");
      return;
    }

    // TODO: validate request

    // Encode dummy HTTP response
    const httpResponse = "HTTP/1.1 200 OK\r\nContent-Length: 0\r\n\r\n";
    const content = new TextEncoder().encode(httpResponse);
    const wrote = await socket.write(content);
    if (wrote < 0) {
      console.error("HttpServer failed to write to socket");
      return;
    }
    // Close connection
    socket.closeWrite();
  }
}<|MERGE_RESOLUTION|>--- conflicted
+++ resolved
@@ -53,42 +53,12 @@
     const httpRequest = "GET / HTTP/1.1\r\nHost: " + dstDevice.ip + "\r\n\r\n";
     const content = new TextEncoder().encode(httpRequest);
 
-<<<<<<< HEAD
-    // Random number between 1024 and 65535
-    const srcPort = Math.floor(Math.random() * (65535 - 1024) + 1024);
-    const flags = new Flags();
-
-    // Wrap in TCP segment
-    const payload = new TcpSegment(srcPort, 80, 0, 0, flags, content);
-
-    // Wrap in IP datagram
-    const ipPacket = new IPv4Packet(srcDevice.ip, dstDevice.ip, payload);
-
-    // Resolve destination MAC address
-    let dstMac = srcDevice.resolveAddress(dstDevice.ip);
-    if (!dstMac) {
-      console.warn(
-        `Device ${this.srcId} couldn't resolve MAC address for device with IP ${dstDevice.ip.toString()}. Program cancelled`,
-      );
+    // Write request
+    const socket = await this.runner.tcpConnect(this.dstId);
+    if (!socket) {
+      console.error("HttpClient failed to connect to socket");
       return;
     }
-    const path = this.viewgraph.getPathBetween(this.srcId, this.dstId);
-    if (!path) return;
-    for (const id of path.slice(1)) {
-      const device = this.viewgraph.getDevice(id);
-      // if there’s a router in the middle, first send frame to router mac
-      if (device instanceof ViewNetworkDevice) {
-        dstMac = device.mac;
-        break;
-      }
-    }
-
-    // Wrap in Ethernet frame
-    const ethernetFrame = new EthernetFrame(srcDevice.mac, dstMac, ipPacket);
-    sendViewPacket(this.viewgraph, this.srcId, ethernetFrame);
-=======
-    // Write request
-    const socket = await this.runner.tcpConnect(this.dstId);
     const wrote = await socket.write(content);
     if (wrote < 0) {
       console.error("HttpClient failed to write to socket");
@@ -163,7 +133,6 @@
 
       this.serveClient(socket);
     }
->>>>>>> 8147e3d6
   }
 
   // eslint-disable-next-line @typescript-eslint/no-unused-vars
