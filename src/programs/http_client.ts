import { showError } from "../graphics/renderables/alert_manager";
import { ProgramInfo } from "../graphics/renderables/device_info";
import { DeviceId } from "../types/graphs/datagraph";
import { ViewGraph } from "../types/graphs/viewgraph";
import { Layer } from "../types/layer";
import { AsyncQueue } from "../types/network-modules/asyncQueue";
import { TcpSocket } from "../types/network-modules/tcpModule";
import { ViewHost } from "../types/view-devices";
import { TOOLTIP_KEYS } from "../utils/constants/tooltips_constants";
import { ProgramBase } from "./program_base";

const RESOURCE_MAP = new Map([
  ["/small", generateResource(1 * 1024)], // 1 KB
  ["/medium", generateResource(256 * 1024)], // 256 KB
  ["/large", generateResource(1 * 1024 * 1024)], // 1 MB
]);

const RESOURCE_MAP_SIZES = new Map([
  ["/small", "1 KB"],
  ["/medium", "256 KB"],
  ["/large", "1 MB"],
]);

function generateResource(size: number): Uint8Array {
  const resource = new Uint8Array(size);
  for (let i = 0; i < size; i++) {
    resource[i] = Math.floor(Math.random() * 256);
  }
  return resource;
}

export class HttpClient extends ProgramBase {
  static readonly PROGRAM_NAME = TOOLTIP_KEYS.SEND_HTTP_REQUEST;

  private dstId: DeviceId;
  private resource: string;

  protected _parseInputs(inputs: string[]): void {
    if (inputs.length !== 2) {
      console.error(
        "HttpClient requires 2 input. " + inputs.length + " were given.",
      );
      return;
    }
    this.dstId = parseInt(inputs[0]);
    this.resource = inputs[1];
  }

  protected _run() {
    // This starts the request from the background
    (async () => {
      await this.sendHttpRequest();
      this.signalStop();
    })();
  }

  protected _stop() {
    // TODO: stop request preemptively?
    // Nothing to do
  }

  private async sendHttpRequest() {
    const dstDevice = this.viewgraph.getDevice(this.dstId);
    const srcDevice = this.viewgraph.getDevice(this.srcId);
    if (!dstDevice) {
      console.error("Destination device not found");
      return;
    }
    if (!(srcDevice instanceof ViewHost) || !(dstDevice instanceof ViewHost)) {
      console.error(
        "At least one device between source and destination is not a network device",
      );
      return;
    }

<<<<<<< HEAD
    // Encode dummy HTTP request
    const httpRequest =
      "GET / HTTP/1.1\r\nHost: " + dstDevice.interfaces[0].ip + "\r\n\r\n";
    const content = new TextEncoder().encode(httpRequest);
=======
    // Encode HTTP request
    const httpRequest = getContentRequest(
      this.runner.ip.toString(),
      this.resource,
    );
>>>>>>> 9e79323d

    // Write request
    const socket = await this.runner.tcpConnect(this.dstId);
    if (!socket) {
      console.warn("HttpClient failed to connect");
      return;
    }
    const wrote = await socket.write(httpRequest);
    if (wrote < 0) {
      console.error("HttpClient failed to write to socket");
      return;
    }

    // Close connection
    socket.closeWrite();

    // Read response
    const buffer = new Uint8Array(1024);
    const expectedLength = RESOURCE_MAP.get(this.resource)?.length || 0;
    let totalRead = 0;
    while (totalRead < expectedLength) {
      const readLength = await socket.read(buffer);
      if (readLength < 0) {
        console.error("HttpClient failed to read from socket");
        return;
      }
      totalRead += readLength;
    }
  }

  static getProgramInfo(viewgraph: ViewGraph, srcId: DeviceId): ProgramInfo {
    const sizeOptions = [];
    for (const [key, value] of RESOURCE_MAP_SIZES) {
      sizeOptions.push({ value: key, text: value });
    }

    const programInfo = new ProgramInfo(this.PROGRAM_NAME);
    programInfo.withDestinationDropdown(viewgraph, srcId, Layer.App);
    programInfo.withDropdown("Size of requested resource", sizeOptions);
    return programInfo;
  }
}

function getContentRequest(host: string, resource: string): Uint8Array {
  const httpRequest =
    "GET " + resource + " HTTP/1.1\r\nHost: " + host + "\r\n\r\n";
  const content = new TextEncoder().encode(httpRequest);
  return content;
}

export class HttpServer extends ProgramBase {
  static readonly PROGRAM_NAME = TOOLTIP_KEYS.SERVE_HTTP_REQUESTS;

  private port: number;

  private stopChannel = new AsyncQueue<"stop">();

  protected _parseInputs(inputs: string[]): void {
    if (inputs.length !== 0) {
      console.error(
        "HttpServer requires no inputs. " + inputs.length + " were given.",
      );
      return;
    }
    // TODO: let users choose port?
    this.port = 80;
  }

  protected _run() {
    // This starts the request from the background
    (async () => {
      await this.serveHttpRequests();
      this.signalStop();
    })();
  }

  protected _stop() {
    this.stopChannel.push("stop");
  }

  private async serveHttpRequests() {
    const srcDevice = this.viewgraph.getDevice(this.srcId);
    if (!(srcDevice instanceof ViewHost)) {
      console.error(
        "At least one device between source and destination is not a network device",
      );
      return;
    }

    const listener = await this.runner.tcpListenOn(this.port);
    if (!listener) {
      showError(`Port ${this.port} already in use`);
      return;
    }

    const stopPromise = this.stopChannel.pop();

    while (true) {
      const socket = await Promise.race([stopPromise, listener.next()]);
      if (socket === "stop") {
        break;
      }

      this.serveClient(socket);
    }
    listener.close();
  }

  // eslint-disable-next-line @typescript-eslint/no-unused-vars
  static getProgramInfo(viewgraph: ViewGraph, srcId: DeviceId): ProgramInfo {
    const programInfo = new ProgramInfo(this.PROGRAM_NAME);
    return programInfo;
  }

  async serveClient(socket: TcpSocket) {
    const buffer = new Uint8Array(1024).fill(0);
    const readLength = await socket.readAll(buffer);

    const readContents = buffer.slice(0, readLength);
    if (readLength < 0) {
      console.error("HttpServer failed to read from socket");
      return;
    }

    const requestContents = new TextDecoder().decode(readContents);
    const matches = requestContents.match(/GET (.+) HTTP\/1.1/);
    if (!matches || matches.length < 2) {
      console.error("HttpServer failed to parse request");
      return;
    }
    const resourceContents = RESOURCE_MAP.get(matches[1]);
    if (!resourceContents) {
      console.error("HttpServer failed to find requested resource");
      return;
    }

    // Encode dummy HTTP response
    const httpResponse =
      "HTTP/1.1 200 OK\r\nContent-Length: " +
      resourceContents.length +
      "\r\n\r\n";
    const content = new TextEncoder().encode(httpResponse);
    const wrote = await socket.write(content);
    if (wrote <= 0) {
      console.error("HttpServer failed to write to socket");
      return;
    }
    const wrote2 = await socket.write(resourceContents);
    if (wrote2 <= 0) {
      console.error("HttpServer failed to write to socket");
      return;
    }
    // Close connection
    socket.closeWrite();
  }
}<|MERGE_RESOLUTION|>--- conflicted
+++ resolved
@@ -73,18 +73,12 @@
       return;
     }
 
-<<<<<<< HEAD
-    // Encode dummy HTTP request
-    const httpRequest =
-      "GET / HTTP/1.1\r\nHost: " + dstDevice.interfaces[0].ip + "\r\n\r\n";
-    const content = new TextEncoder().encode(httpRequest);
-=======
     // Encode HTTP request
+    // TODO MAR-IP: For now, as hosts have just one interface, destination ip is hardcoded
     const httpRequest = getContentRequest(
-      this.runner.ip.toString(),
+      this.runner.interfaces[0].toString(),
       this.resource,
     );
->>>>>>> 9e79323d
 
     // Write request
     const socket = await this.runner.tcpConnect(this.dstId);
