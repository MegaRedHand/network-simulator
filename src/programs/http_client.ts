--- conflicted
+++ resolved
@@ -74,17 +74,11 @@
 
     // Write request
     const socket = await this.runner.tcpConnect(this.dstId);
-<<<<<<< HEAD
+    if (!socket) {
+      console.warn("HttpClient failed to connect");
+      return;
+    }
     const wrote = await socket.write(httpRequest);
-=======
-    if (!socket) {
-      console.warn(
-        "HttpClient failed to connect to socket. Program cancelled.",
-      );
-      return;
-    }
-    const wrote = await socket.write(content);
->>>>>>> d1c962af
     if (wrote < 0) {
       console.error("HttpClient failed to write to socket");
       return;
