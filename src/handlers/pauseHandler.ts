--- conflicted
+++ resolved
@@ -63,15 +63,11 @@
     }
     this.pauseIcon.src = this.isPaused ? PlaySvg : PauseSvg;
 
-    // Handle animation pause/resume
+    // Handle animation pause/unpause
     if (this.isPaused) {
       this.ctx.pause();
     } else {
-<<<<<<< HEAD
-      Packet.resumeAnimation();
-=======
       this.ctx.unpause();
->>>>>>> b3f8356a
     }
   }
 }