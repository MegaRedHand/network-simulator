--- conflicted
+++ resolved
@@ -191,13 +191,10 @@
     "The ARP (Address Resolution Protocol) table maps IP addresses to MAC addresses. It is used to resolve the hardware address of a device in the same local network.",
   [TOOLTIP_KEYS.IFACE_EDITOR]:
     "Modify the network interface used by this device.",
-<<<<<<< HEAD
   [TOOLTIP_KEYS.MULTI_EDGE_CONNECTED_DEVICES]:
     "This field shows the devices connected to the selected edge. It provides a list of all devices that are directly connected.",
-=======
   [TOOLTIP_KEYS.SEND_ARP_REQUEST]:
     "Send an ARP request to a specified IP address. This command is used to resolve the MAC address of a device in the same local network.",
   [TOOLTIP_KEYS.SERVE_HTTP_REQUESTS]:
     "Serve HTTP requests to clients. This command is used to respond to incoming HTTP requests with the appropriate data.",
->>>>>>> db5a70ea
 } as const;