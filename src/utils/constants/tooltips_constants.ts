--- conflicted
+++ resolved
@@ -63,12 +63,9 @@
   PROGRAM_RUNNER: "Program Runner",
   EDGE_INFORMATION: "Edge Information",
   PACKET_INFORMATION: "Packet Information",
-<<<<<<< HEAD
   IP_REQUEST: "IP to Request",
   ARP_TABLE: "ARP Table",
-=======
   IFACE_EDITOR: "iface-editor",
->>>>>>> 8147e3d6
 } as const;
 
 // Tooltip Content
@@ -187,11 +184,8 @@
     "An edge represents a connection between two devices in the network. It provides information about the devices and interfaces directly connected by this link. Edges can represent physical connections, such as cables, or logical connections in a virtualized environment.",
   [TOOLTIP_KEYS.PACKET_INFORMATION]:
     "A packet is a unit of data transmitted across the network. This field provides detailed information about the packet, including its source, destination, and the protocol used for communication.",
-<<<<<<< HEAD
   [TOOLTIP_KEYS.ARP_TABLE]:
     "The ARP (Address Resolution Protocol) table maps IP addresses to MAC addresses. It is used to resolve the hardware address of a device in the same local network.",
-=======
   [TOOLTIP_KEYS.IFACE_EDITOR]:
     "Modify the network interface used by this device.",
->>>>>>> 8147e3d6
 } as const;