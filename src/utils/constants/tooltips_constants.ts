--- conflicted
+++ resolved
@@ -192,15 +192,12 @@
     "The ARP (Address Resolution Protocol) table maps IP addresses to MAC addresses. It is used to resolve the hardware address of a device in the same local network.",
   [TOOLTIP_KEYS.IFACE_EDITOR]:
     "Modify the network interface used by this device.",
-<<<<<<< HEAD
   [TOOLTIP_KEYS.PORT]:
     "The port in the switching table refers to the physical or logical interface on the switch where a device is connected. It is used to forward frames to the correct destination based on the MAC address. This should not be confused with the 'port' used in transport layer protocols (such as TCP/UDP port numbers), which identify specific applications or services.",
   [TOOLTIP_KEYS.SWITCHING_TABLE]:
     "The switching table is a data structure used by switches to map MAC addresses to specific ports. It helps the switch determine where to forward incoming frames based on their destination MAC address.",
-=======
   [TOOLTIP_KEYS.SEND_ARP_REQUEST]:
     "Send an ARP request to a specified IP address. This command is used to resolve the MAC address of a device in the same local network.",
   [TOOLTIP_KEYS.SERVE_HTTP_REQUESTS]:
     "Serve HTTP requests to clients. This command is used to respond to incoming HTTP requests with the appropriate data.",
->>>>>>> 3817fe11
 } as const;